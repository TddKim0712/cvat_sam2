openapi: 3.0.3
info:
  title: CVAT REST API
  version: '2.5'
  description: REST API for Computer Vision Annotation Tool (CVAT)
  termsOfService: https://www.google.com/policies/terms/
  contact:
    name: CVAT.ai team
    url: https://github.com/cvat-ai/cvat
    email: support@cvat.ai
  license:
    name: MIT License
    url: https://en.wikipedia.org/wiki/MIT_License
paths:
  /api/auth/login:
    post:
      operationId: auth_create_login
      description: |-
        Check the credentials and return the REST Token
        if the credentials are valid and authenticated.
        If email verification is enabled and the user has the unverified email,
        an email with a confirmation link will be sent.
        Calls Django Auth login method to register User ID
        in Django session framework.

        Accept the following POST parameters: username, email, password
        Return the REST Framework Token Object's key.
      tags:
      - auth
      requestBody:
        content:
          application/json:
            schema:
              $ref: '#/components/schemas/LoginSerializerExRequest'
        required: true
      security:
      - sessionAuth: []
        csrfAuth: []
        tokenAuth: []
      - signatureAuth: []
      - basicAuth: []
      - {}
      responses:
        '200':
          content:
            application/vnd.cvat+json:
              schema:
                $ref: '#/components/schemas/Token'
          description: ''
  /api/auth/logout:
    post:
      operationId: auth_create_logout
      description: |-
        Calls Django logout method and delete the Token object
        assigned to the current User object.

        Accepts/Returns nothing.
      tags:
      - auth
      security:
      - sessionAuth: []
        csrfAuth: []
        tokenAuth: []
      - signatureAuth: []
      - basicAuth: []
      - {}
      responses:
        '200':
          content:
            application/vnd.cvat+json:
              schema:
                $ref: '#/components/schemas/RestAuthDetail'
          description: ''
  /api/auth/password/change:
    post:
      operationId: auth_create_password_change
      description: |-
        Calls Django Auth SetPasswordForm save method.

        Accepts the following POST parameters: new_password1, new_password2
        Returns the success/fail message.
      tags:
      - auth
      requestBody:
        content:
          application/json:
            schema:
              $ref: '#/components/schemas/PasswordChangeRequest'
        required: true
      security:
      - sessionAuth: []
        csrfAuth: []
        tokenAuth: []
      - signatureAuth: []
      - basicAuth: []
      responses:
        '200':
          content:
            application/vnd.cvat+json:
              schema:
                $ref: '#/components/schemas/RestAuthDetail'
          description: ''
  /api/auth/password/reset:
    post:
      operationId: auth_create_password_reset
      description: |-
        Calls Django Auth PasswordResetForm save method.

        Accepts the following POST parameters: email
        Returns the success/fail message.
      tags:
      - auth
      requestBody:
        content:
          application/json:
            schema:
              $ref: '#/components/schemas/PasswordResetSerializerExRequest'
        required: true
      security:
      - sessionAuth: []
        csrfAuth: []
        tokenAuth: []
      - signatureAuth: []
      - basicAuth: []
      - {}
      responses:
        '200':
          content:
            application/vnd.cvat+json:
              schema:
                $ref: '#/components/schemas/RestAuthDetail'
          description: ''
  /api/auth/password/reset/confirm:
    post:
      operationId: auth_create_password_reset_confirm
      description: |-
        Password reset e-mail link is confirmed, therefore
        this resets the user's password.

        Accepts the following POST parameters: token, uid,
            new_password1, new_password2
        Returns the success/fail message.
      tags:
      - auth
      requestBody:
        content:
          application/json:
            schema:
              $ref: '#/components/schemas/PasswordResetConfirmRequest'
        required: true
      security:
      - sessionAuth: []
        csrfAuth: []
        tokenAuth: []
      - signatureAuth: []
      - basicAuth: []
      - {}
      responses:
        '200':
          content:
            application/vnd.cvat+json:
              schema:
                $ref: '#/components/schemas/RestAuthDetail'
          description: ''
  /api/auth/register:
    post:
      operationId: auth_create_register
      tags:
      - auth
      requestBody:
        content:
          application/json:
            schema:
              $ref: '#/components/schemas/RegisterSerializerExRequest'
        required: true
      security:
      - sessionAuth: []
        csrfAuth: []
        tokenAuth: []
      - signatureAuth: []
      - basicAuth: []
      - {}
      responses:
        '201':
          content:
            application/vnd.cvat+json:
              schema:
                $ref: '#/components/schemas/RegisterSerializerEx'
          description: ''
  /api/auth/rules:
    get:
      operationId: auth_retrieve_rules
      tags:
      - auth
      security:
      - {}
      responses:
        '200':
          description: No response body
  /api/auth/signing:
    post:
      operationId: auth_create_signing
      description: Signed URL contains a token which authenticates a user on the server.Signed
        URL is valid during 30 seconds since signing.
      summary: This method signs URL for access to the server
      tags:
      - auth
      requestBody:
        content:
          application/json:
            schema:
              $ref: '#/components/schemas/SigningRequest'
        required: true
      security:
      - sessionAuth: []
        csrfAuth: []
        tokenAuth: []
      - signatureAuth: []
      - basicAuth: []
      responses:
        '200':
          content:
            application/vnd.cvat+json:
              schema:
                type: string
          description: text URL
  /api/cloudstorages:
    get:
      operationId: cloudstorages_list
      summary: Returns a paginated list of storages
      parameters:
      - name: X-Organization
        in: header
        description: Organization unique slug
        schema:
          type: string
      - name: credentials_type
        in: query
        description: A simple equality filter for the credentials_type field
        schema:
          type: string
          enum:
          - KEY_SECRET_KEY_PAIR
          - ACCOUNT_NAME_TOKEN_PAIR
          - KEY_FILE_PATH
          - ANONYMOUS_ACCESS
          - CONNECTION_STRING
      - name: filter
        required: false
        in: query
        description: 'A filter term. Available filter_fields: [''provider_type'',
          ''name'', ''resource'', ''credentials_type'', ''owner'', ''description'',
          ''id'']'
        schema:
          type: string
      - name: name
        in: query
        description: A simple equality filter for the name field
        schema:
          type: string
      - name: org
        in: query
        description: Organization unique slug
        schema:
          type: string
      - name: org_id
        in: query
        description: Organization identifier
        schema:
          type: integer
      - name: owner
        in: query
        description: A simple equality filter for the owner field
        schema:
          type: string
      - name: page
        required: false
        in: query
        description: A page number within the paginated result set.
        schema:
          type: integer
      - name: page_size
        required: false
        in: query
        description: Number of results to return per page.
        schema:
          type: integer
      - name: provider_type
        in: query
        description: A simple equality filter for the provider_type field
        schema:
          type: string
          enum:
          - AWS_S3_BUCKET
          - AZURE_CONTAINER
          - GOOGLE_DRIVE
          - GOOGLE_CLOUD_STORAGE
      - name: resource
        in: query
        description: A simple equality filter for the resource field
        schema:
          type: string
      - name: search
        required: false
        in: query
        description: 'A search term. Available search_fields: (''provider_type'',
          ''name'', ''resource'', ''credentials_type'', ''owner'', ''description'')'
        schema:
          type: string
      - name: sort
        required: false
        in: query
        description: 'Which field to use when ordering the results. Available ordering_fields:
          [''provider_type'', ''name'', ''resource'', ''credentials_type'', ''owner'',
          ''description'', ''id'']'
        schema:
          type: string
      tags:
      - cloudstorages
      security:
      - sessionAuth: []
        csrfAuth: []
        tokenAuth: []
      - signatureAuth: []
      - basicAuth: []
      responses:
        '200':
          content:
            application/vnd.cvat+json:
              schema:
                $ref: '#/components/schemas/PaginatedCloudStorageReadList'
          description: ''
    post:
      operationId: cloudstorages_create
      summary: Method creates a cloud storage with a specified characteristics
      parameters:
      - in: header
        name: X-Organization
        schema:
          type: string
        description: Organization unique slug
      - in: query
        name: org
        schema:
          type: string
        description: Organization unique slug
      - in: query
        name: org_id
        schema:
          type: integer
        description: Organization identifier
      tags:
      - cloudstorages
      requestBody:
        content:
          application/json:
            schema:
              $ref: '#/components/schemas/CloudStorageWriteRequest'
            examples:
              CreateAWSS3CloudStorageWithCredentials:
                value:
                  provider_type: AWS_S3_BUCKET
                  resource: somebucket
                  display_name: Bucket
                  credentials_type: KEY_SECRET_KEY_PAIR
                  key: XXX
                  secret_key: XXX
                  specific_attributes: region=eu-central-1
                  description: Some description
                  manifests:
                  - manifest.jsonl
                summary: Create AWS S3 cloud storage with credentials
              CreateAWSS3CloudStorageWithoutCredentials:
                value:
                  provider_type: AWS_S3_BUCKET
                  resource: somebucket
                  display_name: Bucket
                  credentials_type: ANONYMOUS_ACCESS
                  manifests:
                  - manifest.jsonl
                summary: Create AWS S3 cloud storage without credentials
              CreateAzureCloudStorage:
                value:
                  provider_type: AZURE_CONTAINER
                  resource: sonecontainer
                  display_name: Container
                  credentials_type: ACCOUNT_NAME_TOKEN_PAIR
                  account_name: someaccount
                  session_token: xxx
                  manifests:
                  - manifest.jsonl
                summary: Create Azure cloud storage
              CreateGCS:
                value:
                  provider_type: GOOGLE_CLOUD_STORAGE
                  resource: somebucket
                  display_name: Bucket
                  credentials_type: KEY_FILE_PATH
                  key_file: file
                  manifests:
                  - manifest.jsonl
                summary: Create GCS
          multipart/form-data:
            schema:
              $ref: '#/components/schemas/CloudStorageWriteRequest'
        required: true
      security:
      - sessionAuth: []
        csrfAuth: []
        tokenAuth: []
      - signatureAuth: []
      - basicAuth: []
      responses:
        '201':
          content:
            application/vnd.cvat+json:
              schema:
                $ref: '#/components/schemas/CloudStorageRead'
          description: ''
  /api/cloudstorages/{id}:
    get:
      operationId: cloudstorages_retrieve
      summary: Method returns details of a specific cloud storage
      parameters:
      - in: path
        name: id
        schema:
          type: integer
        description: A unique integer value identifying this cloud storage.
        required: true
      tags:
      - cloudstorages
      security:
      - sessionAuth: []
        csrfAuth: []
        tokenAuth: []
      - signatureAuth: []
      - basicAuth: []
      responses:
        '200':
          content:
            application/vnd.cvat+json:
              schema:
                $ref: '#/components/schemas/CloudStorageRead'
          description: ''
    patch:
      operationId: cloudstorages_partial_update
      summary: Methods does a partial update of chosen fields in a cloud storage instance
      parameters:
      - in: path
        name: id
        schema:
          type: integer
        description: A unique integer value identifying this cloud storage.
        required: true
      tags:
      - cloudstorages
      requestBody:
        content:
          application/json:
            schema:
              $ref: '#/components/schemas/PatchedCloudStorageWriteRequest'
            examples:
              CreateAWSS3CloudStorageWithCredentials:
                value:
                  provider_type: AWS_S3_BUCKET
                  resource: somebucket
                  display_name: Bucket
                  credentials_type: KEY_SECRET_KEY_PAIR
                  key: XXX
                  secret_key: XXX
                  specific_attributes: region=eu-central-1
                  description: Some description
                  manifests:
                  - manifest.jsonl
                summary: Create AWS S3 cloud storage with credentials
              CreateAWSS3CloudStorageWithoutCredentials:
                value:
                  provider_type: AWS_S3_BUCKET
                  resource: somebucket
                  display_name: Bucket
                  credentials_type: ANONYMOUS_ACCESS
                  manifests:
                  - manifest.jsonl
                summary: Create AWS S3 cloud storage without credentials
              CreateAzureCloudStorage:
                value:
                  provider_type: AZURE_CONTAINER
                  resource: sonecontainer
                  display_name: Container
                  credentials_type: ACCOUNT_NAME_TOKEN_PAIR
                  account_name: someaccount
                  session_token: xxx
                  manifests:
                  - manifest.jsonl
                summary: Create Azure cloud storage
              CreateGCS:
                value:
                  provider_type: GOOGLE_CLOUD_STORAGE
                  resource: somebucket
                  display_name: Bucket
                  credentials_type: KEY_FILE_PATH
                  key_file: file
                  manifests:
                  - manifest.jsonl
                summary: Create GCS
          multipart/form-data:
            schema:
              $ref: '#/components/schemas/PatchedCloudStorageWriteRequest'
      security:
      - sessionAuth: []
        csrfAuth: []
        tokenAuth: []
      - signatureAuth: []
      - basicAuth: []
      responses:
        '200':
          content:
            application/vnd.cvat+json:
              schema:
                $ref: '#/components/schemas/CloudStorageRead'
          description: ''
    delete:
      operationId: cloudstorages_destroy
      summary: Method deletes a specific cloud storage
      parameters:
      - in: path
        name: id
        schema:
          type: integer
        description: A unique integer value identifying this cloud storage.
        required: true
      tags:
      - cloudstorages
      security:
      - sessionAuth: []
        csrfAuth: []
        tokenAuth: []
      - signatureAuth: []
      - basicAuth: []
      responses:
        '204':
          description: The cloud storage has been removed
  /api/cloudstorages/{id}/actions:
    get:
      operationId: cloudstorages_retrieve_actions
      description: Method return allowed actions for cloud storage. It's required
        for reading/writing
      summary: Method returns allowed actions for the cloud storage
      parameters:
      - in: path
        name: id
        schema:
          type: integer
        description: A unique integer value identifying this cloud storage.
        required: true
      tags:
      - cloudstorages
      security:
      - sessionAuth: []
        csrfAuth: []
        tokenAuth: []
      - signatureAuth: []
      - basicAuth: []
      responses:
        '200':
          content:
            application/vnd.cvat+json:
              schema:
                type: string
          description: Cloud Storage actions (GET | PUT | DELETE)
  /api/cloudstorages/{id}/content:
    get:
      operationId: cloudstorages_retrieve_content
      description: 'This method is deprecated and will be removed in version 2.6.0.
        Please use the new version of API: /cloudstorages/id/content-v2/'
      summary: Method returns a manifest content
      parameters:
      - in: path
        name: id
        schema:
          type: integer
        description: A unique integer value identifying this cloud storage.
        required: true
      - in: query
        name: manifest_path
        schema:
          type: string
        description: Path to the manifest file in a cloud storage
      tags:
      - cloudstorages
      security:
      - sessionAuth: []
        csrfAuth: []
        tokenAuth: []
      - signatureAuth: []
      - basicAuth: []
      deprecated: true
      responses:
        '200':
          content:
            application/vnd.cvat+json:
              schema:
                type: array
                items:
                  type: string
          description: A manifest content
  /api/cloudstorages/{id}/content-v2:
    get:
      operationId: cloudstorages_retrieve_content_v2
      summary: Method returns the content of the cloud storage
      parameters:
      - in: path
        name: id
        schema:
          type: integer
        description: A unique integer value identifying this cloud storage.
        required: true
      - in: query
        name: manifest_path
        schema:
          type: string
        description: Path to the manifest file in a cloud storage
      - in: query
        name: next_token
        schema:
          type: string
        description: Used to continue listing files in the bucket
      - in: query
        name: page_size
        schema:
          type: integer
      - in: query
        name: prefix
        schema:
          type: string
        description: Prefix to filter data
      tags:
      - cloudstorages
      security:
      - sessionAuth: []
        csrfAuth: []
        tokenAuth: []
      - signatureAuth: []
      - basicAuth: []
      responses:
        '200':
          content:
            application/vnd.cvat+json:
              schema:
                $ref: '#/components/schemas/CloudStorageContent'
          description: A manifest content
  /api/cloudstorages/{id}/preview:
    get:
      operationId: cloudstorages_retrieve_preview
      summary: Method returns a preview image from a cloud storage
      parameters:
      - in: path
        name: id
        schema:
          type: integer
        description: A unique integer value identifying this cloud storage.
        required: true
      tags:
      - cloudstorages
      security:
      - sessionAuth: []
        csrfAuth: []
        tokenAuth: []
      - signatureAuth: []
      - basicAuth: []
      responses:
        '200':
          description: Cloud Storage preview
        '400':
          description: Failed to get cloud storage preview
        '404':
          description: Cloud Storage preview not found
  /api/cloudstorages/{id}/status:
    get:
      operationId: cloudstorages_retrieve_status
      summary: Method returns a cloud storage status
      parameters:
      - in: path
        name: id
        schema:
          type: integer
        description: A unique integer value identifying this cloud storage.
        required: true
      tags:
      - cloudstorages
      security:
      - sessionAuth: []
        csrfAuth: []
        tokenAuth: []
      - signatureAuth: []
      - basicAuth: []
      responses:
        '200':
          content:
            application/vnd.cvat+json:
              schema:
                type: string
          description: Cloud Storage status (AVAILABLE | NOT_FOUND | FORBIDDEN)
  /api/comments:
    get:
      operationId: comments_list
      summary: Method returns a paginated list of comments
      parameters:
      - name: X-Organization
        in: header
        description: Organization unique slug
        schema:
          type: string
      - name: filter
        required: false
        in: query
        description: 'A filter term. Available filter_fields: [''owner'', ''id'',
          ''issue_id'', ''frame_id'', ''job_id'']'
        schema:
          type: string
      - name: frame_id
        in: query
        description: A simple equality filter for the frame_id field
        schema:
          type: integer
      - name: issue_id
        in: query
        description: A simple equality filter for the issue_id field
        schema:
          type: integer
      - name: job_id
        in: query
        description: A simple equality filter for the job_id field
        schema:
          type: integer
      - name: org
        in: query
        description: Organization unique slug
        schema:
          type: string
      - name: org_id
        in: query
        description: Organization identifier
        schema:
          type: integer
      - name: owner
        in: query
        description: A simple equality filter for the owner field
        schema:
          type: string
      - name: page
        required: false
        in: query
        description: A page number within the paginated result set.
        schema:
          type: integer
      - name: page_size
        required: false
        in: query
        description: Number of results to return per page.
        schema:
          type: integer
      - name: search
        required: false
        in: query
        description: 'A search term. Available search_fields: (''owner'',)'
        schema:
          type: string
      - name: sort
        required: false
        in: query
        description: 'Which field to use when ordering the results. Available ordering_fields:
          [''owner'', ''id'', ''issue_id'', ''frame_id'', ''job_id'']'
        schema:
          type: string
      tags:
      - comments
      security:
      - sessionAuth: []
        csrfAuth: []
        tokenAuth: []
      - signatureAuth: []
      - basicAuth: []
      responses:
        '200':
          content:
            application/vnd.cvat+json:
              schema:
                $ref: '#/components/schemas/PaginatedCommentReadList'
          description: ''
    post:
      operationId: comments_create
      summary: Method creates a comment
      parameters:
      - in: header
        name: X-Organization
        schema:
          type: string
        description: Organization unique slug
      - in: query
        name: org
        schema:
          type: string
        description: Organization unique slug
      - in: query
        name: org_id
        schema:
          type: integer
        description: Organization identifier
      tags:
      - comments
      requestBody:
        content:
          application/json:
            schema:
              $ref: '#/components/schemas/CommentWriteRequest'
        required: true
      security:
      - sessionAuth: []
        csrfAuth: []
        tokenAuth: []
      - signatureAuth: []
      - basicAuth: []
      responses:
        '201':
          content:
            application/vnd.cvat+json:
              schema:
                $ref: '#/components/schemas/CommentRead'
          description: ''
  /api/comments/{id}:
    get:
      operationId: comments_retrieve
      summary: Method returns details of a comment
      parameters:
      - in: path
        name: id
        schema:
          type: integer
        description: A unique integer value identifying this comment.
        required: true
      tags:
      - comments
      security:
      - sessionAuth: []
        csrfAuth: []
        tokenAuth: []
      - signatureAuth: []
      - basicAuth: []
      responses:
        '200':
          content:
            application/vnd.cvat+json:
              schema:
                $ref: '#/components/schemas/CommentRead'
          description: ''
    patch:
      operationId: comments_partial_update
      summary: Methods does a partial update of chosen fields in a comment
      parameters:
      - in: path
        name: id
        schema:
          type: integer
        description: A unique integer value identifying this comment.
        required: true
      tags:
      - comments
      requestBody:
        content:
          application/json:
            schema:
              $ref: '#/components/schemas/PatchedCommentWriteRequest'
      security:
      - sessionAuth: []
        csrfAuth: []
        tokenAuth: []
      - signatureAuth: []
      - basicAuth: []
      responses:
        '200':
          content:
            application/vnd.cvat+json:
              schema:
                $ref: '#/components/schemas/CommentRead'
          description: ''
    delete:
      operationId: comments_destroy
      summary: Method deletes a comment
      parameters:
      - in: path
        name: id
        schema:
          type: integer
        description: A unique integer value identifying this comment.
        required: true
      tags:
      - comments
      security:
      - sessionAuth: []
        csrfAuth: []
        tokenAuth: []
      - signatureAuth: []
      - basicAuth: []
      responses:
        '204':
          description: The comment has been deleted
  /api/events:
    get:
      operationId: events_list
      description: Recieve logs from the server
      summary: 'Method returns csv log file '
      parameters:
      - in: query
        name: action
        schema:
          type: string
          enum:
          - download
        description: Used to start downloading process after annotation file had been
          created
      - in: query
        name: filename
        schema:
          type: string
        description: Desired output file name
      - in: query
        name: from
        schema:
          type: string
          format: date-time
        description: Filter events after the datetime. If no 'from' or 'to' parameters
          are passed, the last 30 days will be set.
      - in: query
        name: job_id
        schema:
          type: integer
        description: Filter events by job ID
      - in: query
        name: org_id
        schema:
          type: integer
        description: Filter events by organization ID
      - in: query
        name: project_id
        schema:
          type: integer
        description: Filter events by project ID
      - in: query
        name: query_id
        schema:
          type: string
        description: ID of query request that need to check or download
      - in: query
        name: task_id
        schema:
          type: integer
        description: Filter events by task ID
      - in: query
        name: to
        schema:
          type: string
          format: date-time
        description: Filter events before the datetime. If no 'from' or 'to' parameters
          are passed, the last 30 days will be set.
      - in: query
        name: user_id
        schema:
          type: integer
        description: Filter events by user ID
      tags:
      - events
      security:
      - sessionAuth: []
        csrfAuth: []
        tokenAuth: []
      - signatureAuth: []
      - basicAuth: []
      responses:
        '200':
          description: Download of file started
        '201':
          description: CSV log file is ready for downloading
        '202':
          description: Creating a CSV log file has been started
    post:
      operationId: events_create
      description: Sends logs to the Clickhouse if it is connected
      summary: Method saves logs from a client on the server
      parameters:
      - in: header
        name: X-Organization
        schema:
          type: string
        description: Organization unique slug
      - in: query
        name: org
        schema:
          type: string
        description: Organization unique slug
      - in: query
        name: org_id
        schema:
          type: integer
        description: Organization identifier
      tags:
      - events
      requestBody:
        content:
          application/json:
            schema:
              $ref: '#/components/schemas/ClientEventsRequest'
        required: true
      security:
      - sessionAuth: []
        csrfAuth: []
        tokenAuth: []
      - signatureAuth: []
      - basicAuth: []
      responses:
        '201':
          content:
            application/vnd.cvat+json:
              schema:
                $ref: '#/components/schemas/ClientEvents'
          description: ''
  /api/invitations:
    get:
      operationId: invitations_list
      summary: Method returns a paginated list of invitations
      parameters:
      - name: X-Organization
        in: header
        description: Organization unique slug
        schema:
          type: string
      - name: filter
        required: false
        in: query
        description: 'A filter term. Available filter_fields: [''owner'']'
        schema:
          type: string
      - name: org
        in: query
        description: Organization unique slug
        schema:
          type: string
      - name: org_id
        in: query
        description: Organization identifier
        schema:
          type: integer
      - name: owner
        in: query
        description: A simple equality filter for the owner field
        schema:
          type: string
      - name: page
        required: false
        in: query
        description: A page number within the paginated result set.
        schema:
          type: integer
      - name: page_size
        required: false
        in: query
        description: Number of results to return per page.
        schema:
          type: integer
      - name: search
        required: false
        in: query
        description: 'A search term. Available search_fields: (''owner'',)'
        schema:
          type: string
      - name: sort
        required: false
        in: query
        description: 'Which field to use when ordering the results. Available ordering_fields:
          [''owner'', ''created_date'']'
        schema:
          type: string
      tags:
      - invitations
      security:
      - sessionAuth: []
        csrfAuth: []
        tokenAuth: []
      - signatureAuth: []
      - basicAuth: []
      responses:
        '200':
          content:
            application/vnd.cvat+json:
              schema:
                $ref: '#/components/schemas/PaginatedInvitationReadList'
          description: ''
    post:
      operationId: invitations_create
      summary: Method creates an invitation
      parameters:
      - in: header
        name: X-Organization
        schema:
          type: string
        description: Organization unique slug
      - in: query
        name: org
        schema:
          type: string
        description: Organization unique slug
      - in: query
        name: org_id
        schema:
          type: integer
        description: Organization identifier
      tags:
      - invitations
      requestBody:
        content:
          application/json:
            schema:
              $ref: '#/components/schemas/InvitationWriteRequest'
        required: true
      security:
      - sessionAuth: []
        csrfAuth: []
        tokenAuth: []
      - signatureAuth: []
      - basicAuth: []
      responses:
        '201':
          content:
            application/vnd.cvat+json:
              schema:
                $ref: '#/components/schemas/InvitationRead'
          description: ''
  /api/invitations/{key}:
    get:
      operationId: invitations_retrieve
      summary: Method returns details of an invitation
      parameters:
      - in: path
        name: key
        schema:
          type: string
        description: A unique value identifying this invitation.
        required: true
      tags:
      - invitations
      security:
      - sessionAuth: []
        csrfAuth: []
        tokenAuth: []
      - signatureAuth: []
      - basicAuth: []
      responses:
        '200':
          content:
            application/vnd.cvat+json:
              schema:
                $ref: '#/components/schemas/InvitationRead'
          description: ''
    patch:
      operationId: invitations_partial_update
      summary: Methods does a partial update of chosen fields in an invitation
      parameters:
      - in: path
        name: key
        schema:
          type: string
        description: A unique value identifying this invitation.
        required: true
      tags:
      - invitations
      requestBody:
        content:
          application/json:
            schema:
              $ref: '#/components/schemas/PatchedInvitationWriteRequest'
      security:
      - sessionAuth: []
        csrfAuth: []
        tokenAuth: []
      - signatureAuth: []
      - basicAuth: []
      responses:
        '200':
          content:
            application/vnd.cvat+json:
              schema:
                $ref: '#/components/schemas/InvitationRead'
          description: ''
    delete:
      operationId: invitations_destroy
      summary: Method deletes an invitation
      parameters:
      - in: path
        name: key
        schema:
          type: string
        description: A unique value identifying this invitation.
        required: true
      tags:
      - invitations
      security:
      - sessionAuth: []
        csrfAuth: []
        tokenAuth: []
      - signatureAuth: []
      - basicAuth: []
      responses:
        '204':
          description: The invitation has been deleted
  /api/issues:
    get:
      operationId: issues_list
      summary: Method returns a paginated list of issues
      parameters:
      - name: X-Organization
        in: header
        description: Organization unique slug
        schema:
          type: string
      - name: assignee
        in: query
        description: A simple equality filter for the assignee field
        schema:
          type: string
      - name: filter
        required: false
        in: query
        description: 'A filter term. Available filter_fields: [''owner'', ''assignee'',
          ''id'', ''job_id'', ''task_id'', ''resolved'', ''frame_id'']'
        schema:
          type: string
      - name: frame_id
        in: query
        description: A simple equality filter for the frame_id field
        schema:
          type: integer
      - name: job_id
        in: query
        description: A simple equality filter for the job_id field
        schema:
          type: integer
      - name: org
        in: query
        description: Organization unique slug
        schema:
          type: string
      - name: org_id
        in: query
        description: Organization identifier
        schema:
          type: integer
      - name: owner
        in: query
        description: A simple equality filter for the owner field
        schema:
          type: string
      - name: page
        required: false
        in: query
        description: A page number within the paginated result set.
        schema:
          type: integer
      - name: page_size
        required: false
        in: query
        description: Number of results to return per page.
        schema:
          type: integer
      - name: resolved
        in: query
        description: A simple equality filter for the resolved field
        schema:
          type: boolean
      - name: search
        required: false
        in: query
        description: 'A search term. Available search_fields: (''owner'', ''assignee'')'
        schema:
          type: string
      - name: sort
        required: false
        in: query
        description: 'Which field to use when ordering the results. Available ordering_fields:
          [''owner'', ''assignee'', ''id'', ''job_id'', ''task_id'', ''resolved'',
          ''frame_id'']'
        schema:
          type: string
      - name: task_id
        in: query
        description: A simple equality filter for the task_id field
        schema:
          type: integer
      tags:
      - issues
      security:
      - sessionAuth: []
        csrfAuth: []
        tokenAuth: []
      - signatureAuth: []
      - basicAuth: []
      responses:
        '200':
          content:
            application/vnd.cvat+json:
              schema:
                $ref: '#/components/schemas/PaginatedIssueReadList'
          description: ''
    post:
      operationId: issues_create
      summary: Method creates an issue
      parameters:
      - in: header
        name: X-Organization
        schema:
          type: string
        description: Organization unique slug
      - in: query
        name: org
        schema:
          type: string
        description: Organization unique slug
      - in: query
        name: org_id
        schema:
          type: integer
        description: Organization identifier
      tags:
      - issues
      requestBody:
        content:
          application/json:
            schema:
              $ref: '#/components/schemas/IssueWriteRequest'
        required: true
      security:
      - sessionAuth: []
        csrfAuth: []
        tokenAuth: []
      - signatureAuth: []
      - basicAuth: []
      responses:
        '201':
          content:
            application/vnd.cvat+json:
              schema:
                $ref: '#/components/schemas/IssueRead'
          description: ''
  /api/issues/{id}:
    get:
      operationId: issues_retrieve
      summary: Method returns details of an issue
      parameters:
      - in: path
        name: id
        schema:
          type: integer
        description: A unique integer value identifying this issue.
        required: true
      tags:
      - issues
      security:
      - sessionAuth: []
        csrfAuth: []
        tokenAuth: []
      - signatureAuth: []
      - basicAuth: []
      responses:
        '200':
          content:
            application/vnd.cvat+json:
              schema:
                $ref: '#/components/schemas/IssueRead'
          description: ''
    patch:
      operationId: issues_partial_update
      summary: Methods does a partial update of chosen fields in an issue
      parameters:
      - in: path
        name: id
        schema:
          type: integer
        description: A unique integer value identifying this issue.
        required: true
      tags:
      - issues
      requestBody:
        content:
          application/json:
            schema:
              $ref: '#/components/schemas/PatchedIssueWriteRequest'
      security:
      - sessionAuth: []
        csrfAuth: []
        tokenAuth: []
      - signatureAuth: []
      - basicAuth: []
      responses:
        '200':
          content:
            application/vnd.cvat+json:
              schema:
                $ref: '#/components/schemas/IssueRead'
          description: ''
    delete:
      operationId: issues_destroy
      summary: Method deletes an issue
      parameters:
      - in: path
        name: id
        schema:
          type: integer
        description: A unique integer value identifying this issue.
        required: true
      tags:
      - issues
      security:
      - sessionAuth: []
        csrfAuth: []
        tokenAuth: []
      - signatureAuth: []
      - basicAuth: []
      responses:
        '204':
          description: The issue has been deleted
  /api/jobs:
    get:
      operationId: jobs_list
      summary: Method returns a paginated list of jobs
      parameters:
      - name: X-Organization
        in: header
        description: Organization unique slug
        schema:
          type: string
      - name: assignee
        in: query
        description: A simple equality filter for the assignee field
        schema:
          type: string
      - name: dimension
        in: query
        description: A simple equality filter for the dimension field
        schema:
          type: string
          enum:
          - 3d
          - 2d
      - name: filter
        required: false
        in: query
        description: 'A filter term. Available filter_fields: [''task_name'', ''project_name'',
          ''assignee'', ''state'', ''stage'', ''id'', ''task_id'', ''project_id'',
          ''updated_date'', ''dimension'', ''type'']'
        schema:
          type: string
      - name: org
        in: query
        description: Organization unique slug
        schema:
          type: string
      - name: org_id
        in: query
        description: Organization identifier
        schema:
          type: integer
      - name: page
        required: false
        in: query
        description: A page number within the paginated result set.
        schema:
          type: integer
      - name: page_size
        required: false
        in: query
        description: Number of results to return per page.
        schema:
          type: integer
      - name: project_id
        in: query
        description: A simple equality filter for the project_id field
        schema:
          type: integer
      - name: project_name
        in: query
        description: A simple equality filter for the project_name field
        schema:
          type: string
      - name: search
        required: false
        in: query
        description: 'A search term. Available search_fields: (''task_name'', ''project_name'',
          ''assignee'', ''state'', ''stage'')'
        schema:
          type: string
      - name: sort
        required: false
        in: query
        description: 'Which field to use when ordering the results. Available ordering_fields:
          [''task_name'', ''project_name'', ''assignee'', ''state'', ''stage'', ''id'',
          ''task_id'', ''project_id'', ''updated_date'', ''dimension'', ''type'']'
        schema:
          type: string
      - name: stage
        in: query
        description: A simple equality filter for the stage field
        schema:
          type: string
          enum:
          - annotation
          - validation
          - acceptance
      - name: state
        in: query
        description: A simple equality filter for the state field
        schema:
          type: string
          enum:
          - new
          - in progress
          - completed
          - rejected
      - name: task_id
        in: query
        description: A simple equality filter for the task_id field
        schema:
          type: integer
      - name: task_name
        in: query
        description: A simple equality filter for the task_name field
        schema:
          type: string
      - name: type
        in: query
        description: A simple equality filter for the type field
        schema:
          type: string
          enum:
          - annotation
          - ground_truth
      tags:
      - jobs
      security:
      - sessionAuth: []
        csrfAuth: []
        tokenAuth: []
      - signatureAuth: []
      - basicAuth: []
      responses:
        '200':
          content:
            application/vnd.cvat+json:
              schema:
                $ref: '#/components/schemas/PaginatedJobReadList'
          description: ''
    post:
      operationId: jobs_create
      summary: Method creates a new job in the task
      tags:
      - jobs
      requestBody:
        content:
          application/json:
            schema:
              $ref: '#/components/schemas/JobWriteRequest'
        required: true
      security:
      - sessionAuth: []
        csrfAuth: []
        tokenAuth: []
      - signatureAuth: []
      - basicAuth: []
      responses:
        '201':
          content:
            application/vnd.cvat+json:
              schema:
                $ref: '#/components/schemas/JobRead'
          description: ''
  /api/jobs/{id}:
    get:
      operationId: jobs_retrieve
      summary: Method returns details of a job
      parameters:
      - in: path
        name: id
        schema:
          type: integer
        description: A unique integer value identifying this job.
        required: true
      tags:
      - jobs
      security:
      - sessionAuth: []
        csrfAuth: []
        tokenAuth: []
      - signatureAuth: []
      - basicAuth: []
      responses:
        '200':
          content:
            application/vnd.cvat+json:
              schema:
                $ref: '#/components/schemas/JobRead'
          description: ''
    patch:
      operationId: jobs_partial_update
      summary: Methods does a partial update of chosen fields in a job
      parameters:
      - in: path
        name: id
        schema:
          type: integer
        description: A unique integer value identifying this job.
        required: true
      tags:
      - jobs
      requestBody:
        content:
          application/json:
            schema:
              $ref: '#/components/schemas/PatchedJobWriteRequest'
      security:
      - sessionAuth: []
        csrfAuth: []
        tokenAuth: []
      - signatureAuth: []
      - basicAuth: []
      responses:
        '200':
          content:
            application/vnd.cvat+json:
              schema:
                $ref: '#/components/schemas/JobRead'
          description: ''
    delete:
      operationId: jobs_destroy
      description: |
        Please note, that not every job can be removed. Currently,
        it is only available for Ground Truth jobs.
      summary: Method deletes a job and its related annotations
      parameters:
      - in: path
        name: id
        schema:
          type: integer
        description: A unique integer value identifying this job.
        required: true
      tags:
      - jobs
      security:
      - sessionAuth: []
        csrfAuth: []
        tokenAuth: []
      - signatureAuth: []
      - basicAuth: []
      responses:
        '204':
          description: The job has been deleted
  /api/jobs/{id}/annotations/:
    get:
      operationId: jobs_retrieve_annotations
      summary: Method returns annotations for a specific job as a JSON document. If
        format is specified, a zip archive is returned.
      parameters:
      - in: query
        name: action
        schema:
          type: string
          enum:
          - download
        description: Used to start downloading process after annotation file had been
          created
      - in: query
        name: cloud_storage_id
        schema:
          type: number
        description: Storage id
      - in: query
        name: filename
        schema:
          type: string
        description: Desired output file name
      - in: query
        name: format
        schema:
          type: string
        description: |-
          Desired output format name
          You can get the list of supported formats at:
          /server/annotation/formats
      - in: path
        name: id
        schema:
          type: integer
        description: A unique integer value identifying this job.
        required: true
      - in: query
        name: location
        schema:
          type: string
          enum:
          - cloud_storage
          - local
        description: Where need to save downloaded annotation
      - in: query
        name: use_default_location
        schema:
          type: boolean
          default: true
        description: Use the location that was configured in the task to export annotation
      tags:
      - jobs
      security:
      - sessionAuth: []
        csrfAuth: []
        tokenAuth: []
      - signatureAuth: []
      - basicAuth: []
      responses:
        '200':
          content:
            application/vnd.cvat+json:
              schema:
                $ref: '#/components/schemas/AnnotationsRead'
          description: Download of file started
        '201':
          description: Output file is ready for downloading
        '202':
          description: Exporting has been started
        '405':
          description: Format is not available
    post:
      operationId: jobs_create_annotations
      description: |2

        The request POST /api/jobs/id/annotations will initiate file upload and will create
        the rq job on the server in which the process of annotations uploading from file
        will be carried out. Please, use the PUT /api/jobs/id/annotations endpoint for checking status of the process.
      summary: Method allows to initialize the process of the job annotation upload
        from a local file or a cloud storage
      parameters:
      - in: query
        name: cloud_storage_id
        schema:
          type: number
        description: Storage id
      - in: query
        name: filename
        schema:
          type: string
        description: Annotation file name
      - in: query
        name: format
        schema:
          type: string
        description: |-
          Input format name
          You can get the list of supported formats at:
          /server/annotation/formats
      - in: path
        name: id
        schema:
          type: integer
        description: A unique integer value identifying this job.
        required: true
      - in: query
        name: location
        schema:
          type: string
          enum:
          - cloud_storage
          - local
        description: where to import the annotation from
      - in: query
        name: use_default_location
        schema:
          type: boolean
          default: true
        description: Use the location that was configured in the task to import annotation
      tags:
      - jobs
      requestBody:
        content:
          application/json:
            schema:
              $ref: '#/components/schemas/AnnotationFileRequest'
          multipart/form-data:
            schema:
              $ref: '#/components/schemas/AnnotationFileRequest'
      security:
      - sessionAuth: []
        csrfAuth: []
        tokenAuth: []
      - signatureAuth: []
      - basicAuth: []
      responses:
        '201':
          description: Uploading has finished
        '202':
          content:
            application/vnd.cvat+json:
              schema:
                $ref: '#/components/schemas/RqId'
          description: Uploading has been started
        '405':
          description: Format is not available
    put:
      operationId: jobs_update_annotations
      description: |2

        To check the status of the process of uploading a job annotations from a file:

        After initiating the annotations upload, you will receive an rq_id parameter.
        Make sure to include this parameter as a query parameter in your subsequent
        PUT /api/jobs/id/annotations requests to track the status of the annotations upload.
      summary: Method performs an update of all annotations in a specific job or used
        for uploading annotations from a file
      parameters:
      - in: query
        name: cloud_storage_id
        schema:
          type: number
        description: Storage id
      - in: query
        name: filename
        schema:
          type: string
        description: Annotation file name
      - in: query
        name: format
        schema:
          type: string
        description: |-
          Input format name
          You can get the list of supported formats at:
          /server/annotation/formats
      - in: path
        name: id
        schema:
          type: integer
        description: A unique integer value identifying this job.
        required: true
      - in: query
        name: location
        schema:
          type: string
          enum:
          - cloud_storage
          - local
        description: where to import the annotation from
      - in: query
        name: rq_id
        schema:
          type: string
        description: rq id
      - in: query
        name: use_default_location
        schema:
          type: boolean
          default: true
        description: Use the location that was configured in the task to import annotation
      tags:
      - jobs
      requestBody:
        content:
          application/json:
            schema:
              $ref: '#/components/schemas/JobAnnotationsUpdateRequest'
          multipart/form-data:
            schema:
              $ref: '#/components/schemas/JobAnnotationsUpdateRequest'
      security:
      - sessionAuth: []
        csrfAuth: []
        tokenAuth: []
      - signatureAuth: []
      - basicAuth: []
      responses:
        '201':
          description: Uploading has finished
        '202':
          description: Uploading has been started
        '405':
          description: Format is not available
    patch:
      operationId: jobs_partial_update_annotations
      summary: Method performs a partial update of annotations in a specific job
      parameters:
      - in: query
        name: action
        schema:
          type: string
          enum:
          - create
          - delete
          - update
        required: true
      - in: path
        name: id
        schema:
          type: integer
        description: A unique integer value identifying this job.
        required: true
      tags:
      - jobs
      requestBody:
        content:
          application/json:
            schema:
              $ref: '#/components/schemas/PatchedLabeledDataRequest'
          multipart/form-data:
            schema:
              $ref: '#/components/schemas/PatchedLabeledDataRequest'
      security:
      - sessionAuth: []
        csrfAuth: []
        tokenAuth: []
      - signatureAuth: []
      - basicAuth: []
      responses:
        '200':
          description: Annotations successfully uploaded
    delete:
      operationId: jobs_destroy_annotations
      summary: Method deletes all annotations for a specific job
      parameters:
      - in: path
        name: id
        schema:
          type: integer
        description: A unique integer value identifying this job.
        required: true
      tags:
      - jobs
      security:
      - sessionAuth: []
        csrfAuth: []
        tokenAuth: []
      - signatureAuth: []
      - basicAuth: []
      responses:
        '204':
          description: The annotation has been deleted
  /api/jobs/{id}/data:
    get:
      operationId: jobs_retrieve_data
      summary: Method returns data for a specific job
      parameters:
      - in: path
        name: id
        schema:
          type: integer
        description: A unique integer value identifying this job.
        required: true
      - in: query
        name: number
        schema:
          type: integer
        description: A unique number value identifying chunk or frame
      - in: query
        name: quality
        schema:
          type: string
          enum:
          - compressed
          - original
        description: Specifies the quality level of the requested data
      - in: query
        name: type
        schema:
          type: string
          enum:
          - chunk
          - context_image
          - frame
        description: Specifies the type of the requested data
      tags:
      - jobs
      security:
      - sessionAuth: []
        csrfAuth: []
        tokenAuth: []
      - signatureAuth: []
      - basicAuth: []
      responses:
        '200':
          content:
            application/vnd.cvat+json:
              schema:
                type: string
                format: binary
          description: Data of a specific type
  /api/jobs/{id}/data/meta:
    get:
      operationId: jobs_retrieve_data_meta
      summary: Method provides a meta information about media files which are related
        with the job
      parameters:
      - in: path
        name: id
        schema:
          type: integer
        description: A unique integer value identifying this job.
        required: true
      tags:
      - jobs
      security:
      - sessionAuth: []
        csrfAuth: []
        tokenAuth: []
      - signatureAuth: []
      - basicAuth: []
      responses:
        '200':
          content:
            application/vnd.cvat+json:
              schema:
                $ref: '#/components/schemas/DataMetaRead'
          description: ''
    patch:
      operationId: jobs_partial_update_data_meta
      summary: Method provides a meta information about media files which are related
        with the job
      parameters:
      - in: path
        name: id
        schema:
          type: integer
        description: A unique integer value identifying this job.
        required: true
      tags:
      - tasks
      requestBody:
        content:
          application/json:
            schema:
              $ref: '#/components/schemas/PatchedDataMetaWriteRequest'
      security:
      - sessionAuth: []
        csrfAuth: []
        tokenAuth: []
      - signatureAuth: []
      - basicAuth: []
      responses:
        '200':
          content:
            application/vnd.cvat+json:
              schema:
                $ref: '#/components/schemas/DataMetaRead'
          description: ''
  /api/jobs/{id}/dataset:
    get:
      operationId: jobs_retrieve_dataset
      summary: Export job as a dataset in a specific format
      parameters:
      - in: query
        name: action
        schema:
          type: string
          enum:
          - download
        description: Used to start downloading process after annotation file had been
          created
      - in: query
        name: cloud_storage_id
        schema:
          type: number
        description: Storage id
      - in: query
        name: filename
        schema:
          type: string
        description: Desired output file name
      - in: query
        name: format
        schema:
          type: string
        description: |-
          Desired output format name
          You can get the list of supported formats at:
          /server/annotation/formats
        required: true
      - in: path
        name: id
        schema:
          type: integer
        description: A unique integer value identifying this job.
        required: true
      - in: query
        name: location
        schema:
          type: string
          enum:
          - cloud_storage
          - local
        description: Where need to save downloaded dataset
      - in: query
        name: use_default_location
        schema:
          type: boolean
          default: true
        description: Use the location that was configured in the task to export dataset
      tags:
      - jobs
      security:
      - sessionAuth: []
        csrfAuth: []
        tokenAuth: []
      - signatureAuth: []
      - basicAuth: []
      responses:
        '200':
          content:
            application/vnd.cvat+json:
              schema:
                type: string
                format: binary
          description: Download of file started
        '201':
          description: Output file is ready for downloading
        '202':
          description: Exporting has been started
        '405':
          description: Format is not available
  /api/jobs/{id}/preview:
    get:
      operationId: jobs_retrieve_preview
      summary: Method returns a preview image for the job
      parameters:
      - in: path
        name: id
        schema:
          type: integer
        description: A unique integer value identifying this job.
        required: true
      tags:
      - jobs
      security:
      - sessionAuth: []
        csrfAuth: []
        tokenAuth: []
      - signatureAuth: []
      - basicAuth: []
      responses:
        '200':
          description: Job image preview
  /api/labels:
    get:
      operationId: labels_list
      summary: Method returns a paginated list of labels
      parameters:
      - in: header
        name: X-Organization
        schema:
          type: string
        description: Organization unique slug
      - name: color
        in: query
        description: A simple equality filter for the color field
        schema:
          type: string
      - name: filter
        required: false
        in: query
        description: 'A filter term. Available filter_fields: [''name'', ''parent'',
          ''id'', ''type'', ''color'', ''parent_id'']'
        schema:
          type: string
      - in: query
        name: job_id
        schema:
          type: integer
        description: A simple equality filter for job id
      - name: name
        in: query
        description: A simple equality filter for the name field
        schema:
          type: string
      - in: query
        name: org
        schema:
          type: string
        description: Organization unique slug
      - in: query
        name: org_id
        schema:
          type: integer
        description: Organization identifier
      - name: page
        required: false
        in: query
        description: A page number within the paginated result set.
        schema:
          type: integer
      - name: page_size
        required: false
        in: query
        description: Number of results to return per page.
        schema:
          type: integer
      - name: parent
        in: query
        description: A simple equality filter for the parent field
        schema:
          type: string
      - name: parent_id
        in: query
        description: A simple equality filter for the parent_id field
        schema:
          type: integer
      - in: query
        name: project_id
        schema:
          type: integer
        description: A simple equality filter for project id
      - name: search
        required: false
        in: query
        description: 'A search term. Available search_fields: (''name'', ''parent'')'
        schema:
          type: string
      - name: sort
        required: false
        in: query
        description: 'Which field to use when ordering the results. Available ordering_fields:
          [''name'', ''parent'', ''id'', ''type'', ''color'', ''parent_id'']'
        schema:
          type: string
      - in: query
        name: task_id
        schema:
          type: integer
        description: A simple equality filter for task id
      - name: type
        in: query
        description: A simple equality filter for the type field
        schema:
          type: string
          enum:
          - bbox
          - ellipse
          - polygon
          - polyline
          - points
          - cuboid
          - cuboid_3d
          - skeleton
          - tag
          - any
      tags:
      - labels
      security:
      - sessionAuth: []
        csrfAuth: []
        tokenAuth: []
      - signatureAuth: []
      - basicAuth: []
      responses:
        '200':
          content:
            application/vnd.cvat+json:
              schema:
                $ref: '#/components/schemas/PaginatedLabelList'
          description: ''
  /api/labels/{id}:
    get:
      operationId: labels_retrieve
      summary: Method returns details of a label
      parameters:
      - in: path
        name: id
        schema:
          type: integer
        description: A unique integer value identifying this label.
        required: true
      tags:
      - labels
      security:
      - sessionAuth: []
        csrfAuth: []
        tokenAuth: []
      - signatureAuth: []
      - basicAuth: []
      responses:
        '200':
          content:
            application/vnd.cvat+json:
              schema:
                $ref: '#/components/schemas/Label'
          description: ''
    patch:
      operationId: labels_partial_update
      summary: Methods does a partial update of chosen fields in a labelTo modify
        a sublabel, please use the PATCH method of the parent label
      parameters:
      - in: path
        name: id
        schema:
          type: integer
        description: A unique integer value identifying this label.
        required: true
      tags:
      - labels
      requestBody:
        content:
          application/json:
            schema:
              $ref: '#/components/schemas/PatchedLabelRequest'
      security:
      - sessionAuth: []
        csrfAuth: []
        tokenAuth: []
      - signatureAuth: []
      - basicAuth: []
      responses:
        '200':
          content:
            application/vnd.cvat+json:
              schema:
                $ref: '#/components/schemas/Label'
          description: ''
    delete:
      operationId: labels_destroy
      summary: Method deletes a label. To delete a sublabel, please use the PATCH
        method of the parent label
      parameters:
      - in: path
        name: id
        schema:
          type: integer
        description: A unique integer value identifying this label.
        required: true
      tags:
      - labels
      security:
      - sessionAuth: []
        csrfAuth: []
        tokenAuth: []
      - signatureAuth: []
      - basicAuth: []
      responses:
        '204':
          description: The label has been deleted
  /api/lambda/functions:
    get:
      operationId: lambda_list_functions
      summary: Method returns a list of functions
      tags:
      - lambda
      security:
      - sessionAuth: []
        csrfAuth: []
        tokenAuth: []
      - signatureAuth: []
      - basicAuth: []
      responses:
        '200':
          description: No response body
  /api/lambda/functions/{func_id}:
    get:
      operationId: lambda_retrieve_functions
      summary: Method returns the information about the function
      parameters:
      - in: path
        name: func_id
        schema:
          type: string
          pattern: ^[a-zA-Z0-9_.-]+$
        required: true
      tags:
      - lambda
      security:
      - sessionAuth: []
        csrfAuth: []
        tokenAuth: []
      - signatureAuth: []
      - basicAuth: []
      responses:
        '200':
          content:
            application/vnd.cvat+json:
              schema:
                type: object
                additionalProperties: {}
          description: Information about the function
    post:
      operationId: lambda_create_functions
      description: |
        Allows to execute a function for immediate computation.

        Intended for short-lived executions, useful for interactive calls.

        When executed for interactive annotation, the job id must be specified
        in the 'job' input field. The task id is not required in this case,
        but if it is specified, it must match the job task id.
      parameters:
      - in: path
        name: func_id
        schema:
          type: string
          pattern: ^[a-zA-Z0-9_.-]+$
        required: true
      tags:
      - lambda
      requestBody:
        content:
          application/json:
            schema:
              $ref: '#/components/schemas/OnlineFunctionCallRequest'
      security:
      - sessionAuth: []
        csrfAuth: []
        tokenAuth: []
      - signatureAuth: []
      - basicAuth: []
      responses:
        '200':
          description: Returns function invocation results
  /api/lambda/requests:
    get:
      operationId: lambda_list_requests
      summary: Method returns a list of requests
      tags:
      - lambda
      security:
      - sessionAuth: []
        csrfAuth: []
        tokenAuth: []
      - signatureAuth: []
      - basicAuth: []
      responses:
        '200':
          description: No response body
    post:
      operationId: lambda_create_requests
      summary: Method calls the function
      parameters:
      - in: header
        name: X-Organization
        schema:
          type: string
        description: Organization unique slug
      - in: query
        name: org
        schema:
          type: string
        description: Organization unique slug
      - in: query
        name: org_id
        schema:
          type: integer
        description: Organization identifier
      tags:
      - lambda
      security:
      - sessionAuth: []
        csrfAuth: []
        tokenAuth: []
      - signatureAuth: []
      - basicAuth: []
      responses:
        '201':
          description: No response body
  /api/lambda/requests/{id}:
    get:
      operationId: lambda_retrieve_requests
      summary: Method returns the status of the request
      parameters:
      - in: path
        name: id
        schema:
          type: integer
        description: Request id
        required: true
      tags:
      - lambda
      security:
      - sessionAuth: []
        csrfAuth: []
        tokenAuth: []
      - signatureAuth: []
      - basicAuth: []
      responses:
        '200':
          description: No response body
  /api/memberships:
    get:
      operationId: memberships_list
      summary: Method returns a paginated list of memberships
      parameters:
      - name: X-Organization
        in: header
        description: Organization unique slug
        schema:
          type: string
      - name: filter
        required: false
        in: query
        description: 'A filter term. Available filter_fields: [''user'', ''role'',
          ''id'']'
        schema:
          type: string
      - name: org
        in: query
        description: Organization unique slug
        schema:
          type: string
      - name: org_id
        in: query
        description: Organization identifier
        schema:
          type: integer
      - name: page
        required: false
        in: query
        description: A page number within the paginated result set.
        schema:
          type: integer
      - name: page_size
        required: false
        in: query
        description: Number of results to return per page.
        schema:
          type: integer
      - name: role
        in: query
        description: A simple equality filter for the role field
        schema:
          type: string
          enum:
          - worker
          - supervisor
          - maintainer
          - owner
      - name: search
        required: false
        in: query
        description: 'A search term. Available search_fields: (''user'', ''role'')'
        schema:
          type: string
      - name: sort
        required: false
        in: query
        description: 'Which field to use when ordering the results. Available ordering_fields:
          [''user'', ''role'', ''id'']'
        schema:
          type: string
      - name: user
        in: query
        description: A simple equality filter for the user field
        schema:
          type: string
      tags:
      - memberships
      security:
      - sessionAuth: []
        csrfAuth: []
        tokenAuth: []
      - signatureAuth: []
      - basicAuth: []
      responses:
        '200':
          content:
            application/vnd.cvat+json:
              schema:
                $ref: '#/components/schemas/PaginatedMembershipReadList'
          description: ''
  /api/memberships/{id}:
    get:
      operationId: memberships_retrieve
      summary: Method returns details of a membership
      parameters:
      - in: path
        name: id
        schema:
          type: integer
        description: A unique integer value identifying this membership.
        required: true
      tags:
      - memberships
      security:
      - sessionAuth: []
        csrfAuth: []
        tokenAuth: []
      - signatureAuth: []
      - basicAuth: []
      responses:
        '200':
          content:
            application/vnd.cvat+json:
              schema:
                $ref: '#/components/schemas/MembershipRead'
          description: ''
    patch:
      operationId: memberships_partial_update
      summary: Methods does a partial update of chosen fields in a membership
      parameters:
      - in: path
        name: id
        schema:
          type: integer
        description: A unique integer value identifying this membership.
        required: true
      tags:
      - memberships
      requestBody:
        content:
          application/json:
            schema:
              $ref: '#/components/schemas/PatchedMembershipWriteRequest'
      security:
      - sessionAuth: []
        csrfAuth: []
        tokenAuth: []
      - signatureAuth: []
      - basicAuth: []
      responses:
        '200':
          content:
            application/vnd.cvat+json:
              schema:
                $ref: '#/components/schemas/MembershipRead'
          description: ''
    delete:
      operationId: memberships_destroy
      summary: Method deletes a membership
      parameters:
      - in: path
        name: id
        schema:
          type: integer
        description: A unique integer value identifying this membership.
        required: true
      tags:
      - memberships
      security:
      - sessionAuth: []
        csrfAuth: []
        tokenAuth: []
      - signatureAuth: []
      - basicAuth: []
      responses:
        '204':
          description: The membership has been deleted
  /api/organizations:
    get:
      operationId: organizations_list
      summary: Method returns a paginated list of organizations
      parameters:
      - name: filter
        required: false
        in: query
        description: 'A filter term. Available filter_fields: [''name'', ''owner'',
          ''id'', ''slug'']'
        schema:
          type: string
      - name: name
        in: query
        description: A simple equality filter for the name field
        schema:
          type: string
      - name: owner
        in: query
        description: A simple equality filter for the owner field
        schema:
          type: string
      - name: page
        required: false
        in: query
        description: A page number within the paginated result set.
        schema:
          type: integer
      - name: page_size
        required: false
        in: query
        description: Number of results to return per page.
        schema:
          type: integer
      - name: search
        required: false
        in: query
        description: 'A search term. Available search_fields: (''name'', ''owner'')'
        schema:
          type: string
      - name: slug
        in: query
        description: A simple equality filter for the slug field
        schema:
          type: string
      - name: sort
        required: false
        in: query
        description: 'Which field to use when ordering the results. Available ordering_fields:
          [''name'', ''owner'', ''id'', ''slug'']'
        schema:
          type: string
      tags:
      - organizations
      security:
      - sessionAuth: []
        csrfAuth: []
        tokenAuth: []
      - signatureAuth: []
      - basicAuth: []
      responses:
        '200':
          content:
            application/vnd.cvat+json:
              schema:
                $ref: '#/components/schemas/PaginatedOrganizationReadList'
          description: ''
    post:
      operationId: organizations_create
      summary: Method creates an organization
      tags:
      - organizations
      requestBody:
        content:
          application/json:
            schema:
              $ref: '#/components/schemas/OrganizationWriteRequest'
        required: true
      security:
      - sessionAuth: []
        csrfAuth: []
        tokenAuth: []
      - signatureAuth: []
      - basicAuth: []
      responses:
        '201':
          content:
            application/vnd.cvat+json:
              schema:
                $ref: '#/components/schemas/OrganizationRead'
          description: ''
  /api/organizations/{id}:
    get:
      operationId: organizations_retrieve
      summary: Method returns details of an organization
      parameters:
      - in: path
        name: id
        schema:
          type: integer
        description: A unique integer value identifying this organization.
        required: true
      tags:
      - organizations
      security:
      - sessionAuth: []
        csrfAuth: []
        tokenAuth: []
      - signatureAuth: []
      - basicAuth: []
      responses:
        '200':
          content:
            application/vnd.cvat+json:
              schema:
                $ref: '#/components/schemas/OrganizationRead'
          description: ''
    patch:
      operationId: organizations_partial_update
      summary: Methods does a partial update of chosen fields in an organization
      parameters:
      - in: path
        name: id
        schema:
          type: integer
        description: A unique integer value identifying this organization.
        required: true
      tags:
      - organizations
      requestBody:
        content:
          application/json:
            schema:
              $ref: '#/components/schemas/PatchedOrganizationWriteRequest'
      security:
      - sessionAuth: []
        csrfAuth: []
        tokenAuth: []
      - signatureAuth: []
      - basicAuth: []
      responses:
        '200':
          content:
            application/vnd.cvat+json:
              schema:
                $ref: '#/components/schemas/OrganizationRead'
          description: ''
    delete:
      operationId: organizations_destroy
      summary: Method deletes an organization
      parameters:
      - in: path
        name: id
        schema:
          type: integer
        description: A unique integer value identifying this organization.
        required: true
      tags:
      - organizations
      security:
      - sessionAuth: []
        csrfAuth: []
        tokenAuth: []
      - signatureAuth: []
      - basicAuth: []
      responses:
        '204':
          description: The organization has been deleted
  /api/projects:
    get:
      operationId: projects_list
      summary: Returns a paginated list of projects
      parameters:
      - name: X-Organization
        in: header
        description: Organization unique slug
        schema:
          type: string
      - name: assignee
        in: query
        description: A simple equality filter for the assignee field
        schema:
          type: string
      - name: filter
        required: false
        in: query
        description: 'A filter term. Available filter_fields: [''name'', ''owner'',
          ''assignee'', ''status'', ''id'', ''updated_date'']'
        schema:
          type: string
      - name: name
        in: query
        description: A simple equality filter for the name field
        schema:
          type: string
      - name: org
        in: query
        description: Organization unique slug
        schema:
          type: string
      - name: org_id
        in: query
        description: Organization identifier
        schema:
          type: integer
      - name: owner
        in: query
        description: A simple equality filter for the owner field
        schema:
          type: string
      - name: page
        required: false
        in: query
        description: A page number within the paginated result set.
        schema:
          type: integer
      - name: page_size
        required: false
        in: query
        description: Number of results to return per page.
        schema:
          type: integer
      - name: search
        required: false
        in: query
        description: 'A search term. Available search_fields: (''name'', ''owner'',
          ''assignee'', ''status'')'
        schema:
          type: string
      - name: sort
        required: false
        in: query
        description: 'Which field to use when ordering the results. Available ordering_fields:
          [''name'', ''owner'', ''assignee'', ''status'', ''id'', ''updated_date'']'
        schema:
          type: string
      - name: status
        in: query
        description: A simple equality filter for the status field
        schema:
          type: string
          enum:
          - annotation
          - validation
          - completed
      tags:
      - projects
      security:
      - sessionAuth: []
        csrfAuth: []
        tokenAuth: []
      - signatureAuth: []
      - basicAuth: []
      responses:
        '200':
          content:
            application/vnd.cvat+json:
              schema:
                $ref: '#/components/schemas/PaginatedProjectReadList'
          description: ''
    post:
      operationId: projects_create
      summary: Method creates a new project
      parameters:
      - in: header
        name: X-Organization
        schema:
          type: string
        description: Organization unique slug
      - in: query
        name: org
        schema:
          type: string
        description: Organization unique slug
      - in: query
        name: org_id
        schema:
          type: integer
        description: Organization identifier
      tags:
      - projects
      requestBody:
        content:
          application/json:
            schema:
              $ref: '#/components/schemas/ProjectWriteRequest'
        required: true
      security:
      - sessionAuth: []
        csrfAuth: []
        tokenAuth: []
      - signatureAuth: []
      - basicAuth: []
      responses:
        '201':
          content:
            application/vnd.cvat+json:
              schema:
                $ref: '#/components/schemas/ProjectRead'
          description: ''
  /api/projects/{id}:
    get:
      operationId: projects_retrieve
      summary: Method returns details of a specific project
      parameters:
      - in: path
        name: id
        schema:
          type: integer
        description: A unique integer value identifying this project.
        required: true
      tags:
      - projects
      security:
      - sessionAuth: []
        csrfAuth: []
        tokenAuth: []
      - signatureAuth: []
      - basicAuth: []
      responses:
        '200':
          content:
            application/vnd.cvat+json:
              schema:
                $ref: '#/components/schemas/ProjectRead'
          description: ''
    patch:
      operationId: projects_partial_update
      summary: Methods does a partial update of chosen fields in a project
      parameters:
      - in: path
        name: id
        schema:
          type: integer
        description: A unique integer value identifying this project.
        required: true
      tags:
      - projects
      requestBody:
        content:
          application/json:
            schema:
              $ref: '#/components/schemas/PatchedProjectWriteRequest'
      security:
      - sessionAuth: []
        csrfAuth: []
        tokenAuth: []
      - signatureAuth: []
      - basicAuth: []
      responses:
        '200':
          content:
            application/vnd.cvat+json:
              schema:
                $ref: '#/components/schemas/ProjectRead'
          description: ''
    delete:
      operationId: projects_destroy
      summary: Method deletes a specific project
      parameters:
      - in: path
        name: id
        schema:
          type: integer
        description: A unique integer value identifying this project.
        required: true
      tags:
      - projects
      security:
      - sessionAuth: []
        csrfAuth: []
        tokenAuth: []
      - signatureAuth: []
      - basicAuth: []
      responses:
        '204':
          description: The project has been deleted
  /api/projects/{id}/annotations:
    get:
      operationId: projects_retrieve_annotations
      summary: Method allows to download project annotations
      parameters:
      - in: query
        name: action
        schema:
          type: string
          enum:
          - download
        description: Used to start downloading process after annotation file had been
          created
      - in: query
        name: cloud_storage_id
        schema:
          type: number
        description: Storage id
      - in: query
        name: filename
        schema:
          type: string
        description: Desired output file name
      - in: query
        name: format
        schema:
          type: string
        description: |-
          Desired output format name
          You can get the list of supported formats at:
          /server/annotation/formats
        required: true
      - in: path
        name: id
        schema:
          type: integer
        description: A unique integer value identifying this project.
        required: true
      - in: query
        name: location
        schema:
          type: string
          enum:
          - cloud_storage
          - local
        description: Where need to save downloaded dataset
      - in: query
        name: use_default_location
        schema:
          type: boolean
          default: true
        description: Use the location that was configured in project to export annotation
      tags:
      - projects
      security:
      - sessionAuth: []
        csrfAuth: []
        tokenAuth: []
      - signatureAuth: []
      - basicAuth: []
      responses:
        '200':
          content:
            application/vnd.cvat+json:
              schema:
                $ref: '#/components/schemas/AnnotationsRead'
          description: Download of file started
        '201':
          description: Annotations file is ready to download
        '202':
          description: Dump of annotations has been started
        '401':
          description: Format is not specified
        '405':
          description: Format is not available
  /api/projects/{id}/backup:
    get:
      operationId: projects_retrieve_backup
      summary: Methods creates a backup copy of a project
      parameters:
      - in: query
        name: action
        schema:
          type: string
          enum:
          - download
        description: Used to start downloading process after backup file had been
          created
      - in: query
        name: cloud_storage_id
        schema:
          type: number
        description: Storage id
      - in: query
        name: filename
        schema:
          type: string
        description: Backup file name
      - in: path
        name: id
        schema:
          type: integer
        description: A unique integer value identifying this project.
        required: true
      - in: query
        name: location
        schema:
          type: string
          enum:
          - cloud_storage
          - local
        description: Where need to save downloaded backup
      - in: query
        name: use_default_location
        schema:
          type: boolean
          default: true
        description: Use the location that was configured in project to export backup
      tags:
      - projects
      security:
      - sessionAuth: []
        csrfAuth: []
        tokenAuth: []
      - signatureAuth: []
      - basicAuth: []
      responses:
        '200':
          description: Download of file started
        '201':
          description: Output backup file is ready for downloading
        '202':
          description: Creating a backup file has been started
  /api/projects/{id}/dataset/:
    get:
      operationId: projects_retrieve_dataset
      description: |2

        To check the status of the process of importing a project dataset from a file:

        After initiating the dataset upload, you will receive an rq_id parameter.
        Make sure to include this parameter as a query parameter in your subsequent
        GET /api/projects/id/dataset requests to track the status of the dataset import.
        Also you should specify action parameter: action=import_status.
      summary: Export project as a dataset in a specific format
      parameters:
      - in: query
        name: action
        schema:
          type: string
          enum:
          - download
          - import_status
        description: Used to start downloading process after annotation file had been
          created
      - in: query
        name: cloud_storage_id
        schema:
          type: number
        description: Storage id
      - in: query
        name: filename
        schema:
          type: string
        description: Desired output file name
      - in: query
        name: format
        schema:
          type: string
        description: |-
          Desired output format name
          You can get the list of supported formats at:
          /server/annotation/formats
      - in: path
        name: id
        schema:
          type: integer
        description: A unique integer value identifying this project.
        required: true
      - in: query
        name: location
        schema:
          type: string
          enum:
          - cloud_storage
          - local
        description: Where need to save downloaded dataset
      - in: query
        name: rq_id
        schema:
          type: string
        description: rq id
      - in: query
        name: use_default_location
        schema:
          type: boolean
          default: true
        description: Use the location that was configured in project to import dataset
      tags:
      - projects
      security:
      - sessionAuth: []
        csrfAuth: []
        tokenAuth: []
      - signatureAuth: []
      - basicAuth: []
      responses:
        '200':
          content:
            application/vnd.cvat+json:
              schema:
                type: string
                format: binary
          description: Download of file started
        '201':
          description: Output file is ready for downloading
        '202':
          description: Exporting has been started
        '405':
          description: Format is not available
    post:
      operationId: projects_create_dataset
      description: |2

        The request POST /api/projects/id/dataset will initiate file upload and will create
        the rq job on the server in which the process of dataset import from a file
        will be carried out. Please, use the GET /api/projects/id/dataset endpoint for checking status of the process.
      summary: Import dataset in specific format as a project or check status of dataset
        import process
      parameters:
      - in: query
        name: cloud_storage_id
        schema:
          type: number
        description: Storage id
      - in: query
        name: filename
        schema:
          type: string
        description: Dataset file name
      - in: query
        name: format
        schema:
          type: string
        description: |-
          Desired dataset format name
          You can get the list of supported formats at:
          /server/annotation/formats
      - in: path
        name: id
        schema:
          type: integer
        description: A unique integer value identifying this project.
        required: true
      - in: query
        name: location
        schema:
          type: string
          enum:
          - cloud_storage
          - local
        description: Where to import the dataset from
      - in: query
        name: use_default_location
        schema:
          type: boolean
          default: true
        description: Use the location that was configured in the project to import
          annotations
      tags:
      - projects
      requestBody:
        content:
          application/json:
            schema:
              $ref: '#/components/schemas/DatasetWriteRequest'
          multipart/form-data:
            schema:
              $ref: '#/components/schemas/DatasetWriteRequest'
      security:
      - sessionAuth: []
        csrfAuth: []
        tokenAuth: []
      - signatureAuth: []
      - basicAuth: []
      responses:
        '202':
          content:
            application/vnd.cvat+json:
              schema:
                $ref: '#/components/schemas/RqId'
          description: Importing has been started
        '400':
          description: Failed to import dataset
        '405':
          description: Format is not available
  /api/projects/{id}/preview:
    get:
      operationId: projects_retrieve_preview
      summary: Method returns a preview image for the project
      parameters:
      - in: path
        name: id
        schema:
          type: integer
        description: A unique integer value identifying this project.
        required: true
      tags:
      - projects
      security:
      - sessionAuth: []
        csrfAuth: []
        tokenAuth: []
      - signatureAuth: []
      - basicAuth: []
      responses:
        '200':
          description: Project image preview
        '404':
          description: Project image preview not found
  /api/projects/backup/:
    post:
      operationId: projects_create_backup
      description: |2

        The backup import process is as follows:

        The first request POST /api/projects/backup will initiate file upload and will create
        the rq job on the server in which the process of a project creating from an uploaded backup
        will be carried out.

        After initiating the backup upload, you will receive an rq_id parameter.
        Make sure to include this parameter as a query parameter in your subsequent requests
        to track the status of the project creation.
        Once the project has been successfully created, the server will return the id of the newly created project.
      summary: Methods create a project from a backup
      parameters:
      - in: header
        name: X-Organization
        schema:
          type: string
        description: Organization unique slug
      - in: query
        name: cloud_storage_id
        schema:
          type: number
        description: Storage id
      - in: query
        name: filename
        schema:
          type: string
        description: Backup file name
      - in: query
        name: location
        schema:
          type: string
          enum:
          - cloud_storage
          - local
          default: local
        description: Where to import the backup file from
      - in: query
        name: org
        schema:
          type: string
        description: Organization unique slug
      - in: query
        name: org_id
        schema:
          type: integer
        description: Organization identifier
      - in: query
        name: rq_id
        schema:
          type: string
        description: rq id
      tags:
      - projects
      requestBody:
        content:
          application/json:
            schema:
              $ref: '#/components/schemas/BackupWriteRequest'
          multipart/form-data:
            schema:
              $ref: '#/components/schemas/BackupWriteRequest'
      security:
      - sessionAuth: []
        csrfAuth: []
        tokenAuth: []
      - signatureAuth: []
      - basicAuth: []
      responses:
        '201':
          description: The project has been imported
        '202':
          content:
            application/vnd.cvat+json:
              schema:
                $ref: '#/components/schemas/RqId'
          description: Importing a backup file has been started
  /api/quality/conflicts:
    get:
      operationId: quality_list_conflicts
      summary: Method returns a paginated list of annotation conflicts
      parameters:
      - name: X-Organization
        in: header
        description: Organization unique slug
        schema:
          type: string
      - name: filter
        required: false
        in: query
        description: 'A filter term. Available filter_fields: [''id'', ''frame'',
          ''type'', ''job_id'', ''task_id'', ''importance'']'
        schema:
          type: string
      - name: frame
        in: query
        description: A simple equality filter for the frame field
        schema:
          type: integer
      - name: importance
        in: query
        description: A simple equality filter for the importance field
        schema:
          type: string
          enum:
          - warning
          - error
      - name: job_id
        in: query
        description: A simple equality filter for the job_id field
        schema:
          type: integer
      - name: org
        in: query
        description: Organization unique slug
        schema:
          type: string
      - name: org_id
        in: query
        description: Organization identifier
        schema:
          type: integer
      - name: page
        required: false
        in: query
        description: A page number within the paginated result set.
        schema:
          type: integer
      - name: page_size
        required: false
        in: query
        description: Number of results to return per page.
        schema:
          type: integer
      - in: query
        name: report_id
        schema:
          type: integer
        description: A simple equality filter for report id
      - name: search
        required: false
        in: query
        description: 'A search term. Available search_fields: []'
        schema:
          type: string
      - name: sort
        required: false
        in: query
        description: 'Which field to use when ordering the results. Available ordering_fields:
          [''id'', ''frame'', ''type'', ''job_id'', ''task_id'', ''importance'']'
        schema:
          type: string
      - name: task_id
        in: query
        description: A simple equality filter for the task_id field
        schema:
          type: integer
      - name: type
        in: query
        description: A simple equality filter for the type field
        schema:
          type: string
          enum:
          - missing_annotation
          - extra_annotation
          - mismatching_label
          - low_overlap
          - mismatching_direction
          - mismatching_attributes
          - mismatching_groups
          - covered_annotation
      tags:
      - quality
      security:
      - sessionAuth: []
        csrfAuth: []
        tokenAuth: []
      - signatureAuth: []
      - basicAuth: []
      responses:
        '200':
          content:
            application/vnd.cvat+json:
              schema:
                $ref: '#/components/schemas/PaginatedAnnotationConflictList'
          description: ''
  /api/quality/reports:
    get:
      operationId: quality_list_reports
      summary: Method returns a paginated list of quality reports
      parameters:
      - name: X-Organization
        in: header
        description: Organization unique slug
        schema:
          type: string
      - name: filter
        required: false
        in: query
        description: 'A filter term. Available filter_fields: [''id'', ''job_id'',
          ''created_date'', ''gt_last_updated'', ''target_last_updated'', ''parent_id'']'
        schema:
          type: string
      - name: job_id
        in: query
        description: A simple equality filter for the job_id field
        schema:
          type: integer
      - name: org
        in: query
        description: Organization unique slug
        schema:
          type: string
      - name: org_id
        in: query
        description: Organization identifier
        schema:
          type: integer
      - name: page
        required: false
        in: query
        description: A page number within the paginated result set.
        schema:
          type: integer
      - name: page_size
        required: false
        in: query
        description: Number of results to return per page.
        schema:
          type: integer
      - name: parent_id
        in: query
        description: A simple equality filter for the parent_id field
        schema:
          type: integer
      - name: search
        required: false
        in: query
        description: 'A search term. Available search_fields: []'
        schema:
          type: string
      - name: sort
        required: false
        in: query
        description: 'Which field to use when ordering the results. Available ordering_fields:
          [''id'', ''job_id'', ''created_date'', ''gt_last_updated'', ''target_last_updated'',
          ''parent_id'']'
        schema:
          type: string
      - in: query
        name: target
        schema:
          type: string
        description: A simple equality filter for target
      - in: query
        name: task_id
        schema:
          type: integer
        description: A simple equality filter for task id
      tags:
      - quality
      security:
      - sessionAuth: []
        csrfAuth: []
        tokenAuth: []
      - signatureAuth: []
      - basicAuth: []
      responses:
        '200':
          content:
            application/vnd.cvat+json:
              schema:
                $ref: '#/components/schemas/PaginatedQualityReportList'
          description: ''
    post:
      operationId: quality_create_report
      summary: Creates a quality report asynchronously and allows to check request
        status
      parameters:
      - in: query
        name: rq_id
        schema:
          type: string
        description: |
          The report creation request id. Can be specified to check the report
          creation status.
      tags:
      - quality
      requestBody:
        content:
          application/json:
            schema:
              $ref: '#/components/schemas/QualityReportCreateRequest'
      security:
      - sessionAuth: []
        csrfAuth: []
        tokenAuth: []
      - signatureAuth: []
      - basicAuth: []
      responses:
        '201':
          content:
            application/vnd.cvat+json:
              schema:
                $ref: '#/components/schemas/QualityReport'
          description: ''
        '202':
          content:
            application/vnd.cvat+json:
              schema:
                type: string
          description: |
            A quality report request has been enqueued, the request id is returned.
            The request status can be checked at this endpoint by passing the rq_id
            as the query parameter. If the request id is specified, this response
            means the quality report request is queued or is being processed.
        '400':
          description: Invalid or failed request, check the response data for details
  /api/quality/reports/{id}:
    get:
      operationId: quality_retrieve_report
      summary: Method returns details of a quality report
      parameters:
      - in: path
        name: id
        schema:
          type: integer
        description: A unique integer value identifying this quality report.
        required: true
      tags:
      - quality
      security:
      - sessionAuth: []
        csrfAuth: []
        tokenAuth: []
      - signatureAuth: []
      - basicAuth: []
      responses:
        '200':
          content:
            application/vnd.cvat+json:
              schema:
                $ref: '#/components/schemas/QualityReport'
          description: ''
  /api/quality/reports/{id}/data:
    get:
      operationId: quality_retrieve_report_data
      summary: Retrieve full contents of the report in JSON format
      parameters:
      - in: path
        name: id
        schema:
          type: integer
        description: A unique integer value identifying this quality report.
        required: true
      tags:
      - quality
      security:
      - sessionAuth: []
        csrfAuth: []
        tokenAuth: []
      - signatureAuth: []
      - basicAuth: []
      responses:
        '200':
          content:
            application/vnd.cvat+json:
              schema:
                type: object
                additionalProperties: {}
          description: ''
  /api/quality/settings:
    get:
      operationId: quality_list_settings
      summary: Method returns a paginated list of quality settings
      parameters:
      - name: X-Organization
        in: header
        description: Organization unique slug
        schema:
          type: string
      - name: filter
        required: false
        in: query
        description: 'A filter term. Available filter_fields: [''id'', ''task_id'']'
        schema:
          type: string
      - name: org
        in: query
        description: Organization unique slug
        schema:
          type: string
      - name: org_id
        in: query
        description: Organization identifier
        schema:
          type: integer
      - name: page
        required: false
        in: query
        description: A page number within the paginated result set.
        schema:
          type: integer
      - name: page_size
        required: false
        in: query
        description: Number of results to return per page.
        schema:
          type: integer
      - name: search
        required: false
        in: query
        description: 'A search term. Available search_fields: []'
        schema:
          type: string
      - name: sort
        required: false
        in: query
        description: 'Which field to use when ordering the results. Available ordering_fields:
          [''id'']'
        schema:
          type: string
      - name: task_id
        in: query
        description: A simple equality filter for the task_id field
        schema:
          type: integer
      tags:
      - quality
      security:
      - sessionAuth: []
        csrfAuth: []
        tokenAuth: []
      - signatureAuth: []
      - basicAuth: []
      responses:
        '200':
          content:
            application/vnd.cvat+json:
              schema:
                $ref: '#/components/schemas/PaginatedQualitySettingsList'
          description: ''
  /api/quality/settings/{id}:
    get:
      operationId: quality_retrieve_settings
      summary: Method returns details of quality settings
      parameters:
      - in: path
        name: id
        schema:
          type: integer
        description: A unique integer value identifying this quality settings.
        required: true
      tags:
      - quality
      security:
      - sessionAuth: []
        csrfAuth: []
        tokenAuth: []
      - signatureAuth: []
      - basicAuth: []
      responses:
        '200':
          content:
            application/vnd.cvat+json:
              schema:
                $ref: '#/components/schemas/QualitySettings'
          description: ''
    patch:
      operationId: quality_partial_update_settings
<<<<<<< HEAD
=======
      summary: Methods does a partial update of chosen fields in the quality settings
        instance
>>>>>>> f5d3fa0f
      parameters:
      - in: path
        name: id
        schema:
          type: integer
        description: A unique integer value identifying this quality settings.
        required: true
      tags:
      - quality
      requestBody:
        content:
          application/json:
            schema:
              $ref: '#/components/schemas/PatchedQualitySettingsRequest'
      security:
      - sessionAuth: []
        csrfAuth: []
        tokenAuth: []
      - signatureAuth: []
      - basicAuth: []
      responses:
        '200':
          content:
            application/vnd.cvat+json:
              schema:
                $ref: '#/components/schemas/QualitySettings'
          description: ''
  /api/schema/:
    get:
      operationId: schema_retrieve
      description: |-
        OpenApi3 schema for this API. Format can be selected via content negotiation.

        - YAML: application/vnd.oai.openapi
        - JSON: application/vnd.oai.openapi+json
      parameters:
      - in: query
        name: lang
        schema:
          type: string
          enum:
          - af
          - ar
          - ar-dz
          - ast
          - az
          - be
          - bg
          - bn
          - br
          - bs
          - ca
          - ckb
          - cs
          - cy
          - da
          - de
          - dsb
          - el
          - en
          - en-au
          - en-gb
          - eo
          - es
          - es-ar
          - es-co
          - es-mx
          - es-ni
          - es-ve
          - et
          - eu
          - fa
          - fi
          - fr
          - fy
          - ga
          - gd
          - gl
          - he
          - hi
          - hr
          - hsb
          - hu
          - hy
          - ia
          - id
          - ig
          - io
          - is
          - it
          - ja
          - ka
          - kab
          - kk
          - km
          - kn
          - ko
          - ky
          - lb
          - lt
          - lv
          - mk
          - ml
          - mn
          - mr
          - ms
          - my
          - nb
          - ne
          - nl
          - nn
          - os
          - pa
          - pl
          - pt
          - pt-br
          - ro
          - ru
          - sk
          - sl
          - sq
          - sr
          - sr-latn
          - sv
          - sw
          - ta
          - te
          - tg
          - th
          - tk
          - tr
          - tt
          - udm
          - uk
          - ur
          - uz
          - vi
          - zh-hans
          - zh-hant
      - in: query
        name: scheme
        schema:
          type: string
          enum:
          - json
          - yaml
      tags:
      - schema
      security:
      - sessionAuth: []
        csrfAuth: []
        tokenAuth: []
      - signatureAuth: []
      - basicAuth: []
      responses:
        '200':
          content:
            application/vnd.oai.openapi:
              schema:
                type: object
                additionalProperties: {}
            application/yaml:
              schema:
                type: object
                additionalProperties: {}
            application/vnd.oai.openapi+json:
              schema:
                type: object
                additionalProperties: {}
            application/json:
              schema:
                type: object
                additionalProperties: {}
          description: ''
  /api/server/about:
    get:
      operationId: server_retrieve_about
      summary: Method provides basic CVAT information
      tags:
      - server
      security:
      - sessionAuth: []
        csrfAuth: []
        tokenAuth: []
      - signatureAuth: []
      - basicAuth: []
      responses:
        '200':
          content:
            application/vnd.cvat+json:
              schema:
                $ref: '#/components/schemas/About'
          description: ''
  /api/server/annotation/formats:
    get:
      operationId: server_retrieve_annotation_formats
      summary: Method provides the list of supported annotations formats
      tags:
      - server
      security:
      - sessionAuth: []
        csrfAuth: []
        tokenAuth: []
      - signatureAuth: []
      - basicAuth: []
      responses:
        '200':
          content:
            application/vnd.cvat+json:
              schema:
                $ref: '#/components/schemas/DatasetFormats'
          description: ''
  /api/server/plugins:
    get:
      operationId: server_retrieve_plugins
      summary: Method provides allowed plugins
      tags:
      - server
      security:
      - sessionAuth: []
        csrfAuth: []
        tokenAuth: []
      - signatureAuth: []
      - basicAuth: []
      responses:
        '200':
          content:
            application/vnd.cvat+json:
              schema:
                $ref: '#/components/schemas/Plugins'
          description: ''
  /api/server/share:
    get:
      operationId: server_list_share
      summary: Returns all files and folders that are on the server along specified
        path
      parameters:
      - in: query
        name: directory
        schema:
          type: string
        description: Directory to browse
      tags:
      - server
      security:
      - sessionAuth: []
        csrfAuth: []
        tokenAuth: []
      - signatureAuth: []
      - basicAuth: []
      responses:
        '200':
          content:
            application/vnd.cvat+json:
              schema:
                type: array
                items:
                  $ref: '#/components/schemas/FileInfo'
          description: ''
  /api/tasks:
    get:
      operationId: tasks_list
      summary: Returns a paginated list of tasks
      parameters:
      - name: X-Organization
        in: header
        description: Organization unique slug
        schema:
          type: string
      - name: assignee
        in: query
        description: A simple equality filter for the assignee field
        schema:
          type: string
      - name: dimension
        in: query
        description: A simple equality filter for the dimension field
        schema:
          type: string
          enum:
          - 3d
          - 2d
      - name: filter
        required: false
        in: query
        description: 'A filter term. Available filter_fields: [''project_name'', ''name'',
          ''owner'', ''status'', ''assignee'', ''subset'', ''mode'', ''dimension'',
          ''tracker_link'', ''id'', ''project_id'', ''updated_date'']'
        schema:
          type: string
      - name: mode
        in: query
        description: A simple equality filter for the mode field
        schema:
          type: string
      - name: name
        in: query
        description: A simple equality filter for the name field
        schema:
          type: string
      - name: org
        in: query
        description: Organization unique slug
        schema:
          type: string
      - name: org_id
        in: query
        description: Organization identifier
        schema:
          type: integer
      - name: owner
        in: query
        description: A simple equality filter for the owner field
        schema:
          type: string
      - name: page
        required: false
        in: query
        description: A page number within the paginated result set.
        schema:
          type: integer
      - name: page_size
        required: false
        in: query
        description: Number of results to return per page.
        schema:
          type: integer
      - name: project_id
        in: query
        description: A simple equality filter for the project_id field
        schema:
          type: integer
      - name: project_name
        in: query
        description: A simple equality filter for the project_name field
        schema:
          type: string
      - name: search
        required: false
        in: query
        description: 'A search term. Available search_fields: (''project_name'', ''name'',
          ''owner'', ''status'', ''assignee'', ''subset'', ''mode'', ''dimension'',
          ''tracker_link'')'
        schema:
          type: string
      - name: sort
        required: false
        in: query
        description: 'Which field to use when ordering the results. Available ordering_fields:
          [''project_name'', ''name'', ''owner'', ''status'', ''assignee'', ''subset'',
          ''mode'', ''dimension'', ''tracker_link'', ''id'', ''project_id'', ''updated_date'']'
        schema:
          type: string
      - name: status
        in: query
        description: A simple equality filter for the status field
        schema:
          type: string
          enum:
          - annotation
          - validation
          - completed
      - name: subset
        in: query
        description: A simple equality filter for the subset field
        schema:
          type: string
      - name: tracker_link
        in: query
        description: A simple equality filter for the tracker_link field
        schema:
          type: string
      tags:
      - tasks
      security:
      - sessionAuth: []
        csrfAuth: []
        tokenAuth: []
      - signatureAuth: []
      - basicAuth: []
      responses:
        '200':
          content:
            application/vnd.cvat+json:
              schema:
                $ref: '#/components/schemas/PaginatedTaskReadList'
          description: ''
    post:
      operationId: tasks_create
      summary: Method creates a new task in a database without any attached images
        and videos
      parameters:
      - in: header
        name: X-Organization
        schema:
          type: string
        description: Organization unique slug
      - in: query
        name: org
        schema:
          type: string
        description: Organization unique slug
      - in: query
        name: org_id
        schema:
          type: integer
        description: Organization identifier
      tags:
      - tasks
      requestBody:
        content:
          application/json:
            schema:
              $ref: '#/components/schemas/TaskWriteRequest'
        required: true
      security:
      - sessionAuth: []
        csrfAuth: []
        tokenAuth: []
      - signatureAuth: []
      - basicAuth: []
      responses:
        '201':
          content:
            application/vnd.cvat+json:
              schema:
                $ref: '#/components/schemas/TaskRead'
          description: ''
  /api/tasks/{id}:
    get:
      operationId: tasks_retrieve
      summary: Method returns details of a specific task
      parameters:
      - in: path
        name: id
        schema:
          type: integer
        description: A unique integer value identifying this task.
        required: true
      tags:
      - tasks
      security:
      - sessionAuth: []
        csrfAuth: []
        tokenAuth: []
      - signatureAuth: []
      - basicAuth: []
      responses:
        '200':
          content:
            application/vnd.cvat+json:
              schema:
                $ref: '#/components/schemas/TaskRead'
          description: ''
    patch:
      operationId: tasks_partial_update
      summary: Methods does a partial update of chosen fields in a task
      parameters:
      - in: path
        name: id
        schema:
          type: integer
        description: A unique integer value identifying this task.
        required: true
      tags:
      - tasks
      requestBody:
        content:
          application/json:
            schema:
              $ref: '#/components/schemas/PatchedTaskWriteRequest'
      security:
      - sessionAuth: []
        csrfAuth: []
        tokenAuth: []
      - signatureAuth: []
      - basicAuth: []
      responses:
        '200':
          content:
            application/vnd.cvat+json:
              schema:
                $ref: '#/components/schemas/TaskRead'
          description: ''
    delete:
      operationId: tasks_destroy
      summary: Method deletes a specific task, all attached jobs, annotations, and
        data
      parameters:
      - in: path
        name: id
        schema:
          type: integer
        description: A unique integer value identifying this task.
        required: true
      tags:
      - tasks
      security:
      - sessionAuth: []
        csrfAuth: []
        tokenAuth: []
      - signatureAuth: []
      - basicAuth: []
      responses:
        '204':
          description: The task has been deleted
  /api/tasks/{id}/annotations/:
    get:
      operationId: tasks_retrieve_annotations
      summary: Method allows to download task annotations
      parameters:
      - in: query
        name: action
        schema:
          type: string
          enum:
          - download
        description: Used to start downloading process after annotation file had been
          created
      - in: query
        name: cloud_storage_id
        schema:
          type: number
        description: Storage id
      - in: query
        name: filename
        schema:
          type: string
        description: Desired output file name
      - in: query
        name: format
        schema:
          type: string
        description: |-
          Desired output format name
          You can get the list of supported formats at:
          /server/annotation/formats
      - in: path
        name: id
        schema:
          type: integer
        description: A unique integer value identifying this task.
        required: true
      - in: query
        name: location
        schema:
          type: string
          enum:
          - cloud_storage
          - local
        description: Where need to save downloaded dataset
      - in: query
        name: use_default_location
        schema:
          type: boolean
          default: true
        description: Use the location that was configured in the task to export annotation
      tags:
      - tasks
      security:
      - sessionAuth: []
        csrfAuth: []
        tokenAuth: []
      - signatureAuth: []
      - basicAuth: []
      responses:
        '200':
          content:
            application/vnd.cvat+json:
              schema:
                $ref: '#/components/schemas/AnnotationsRead'
          description: Download of file started
        '201':
          description: Annotations file is ready to download
        '202':
          description: Dump of annotations has been started
        '400':
          description: Exporting without data is not allowed
        '405':
          description: Format is not available
    post:
      operationId: tasks_create_annotations
      description: |2

        The request POST /api/tasks/id/annotations will initiate file upload and will create
        the rq job on the server in which the process of annotations uploading from file
        will be carried out. Please, use the PUT /api/tasks/id/annotations endpoint for checking status of the process.
      summary: Method allows to initialize the  process of upload task annotations
        from a local or a cloud storage file
      parameters:
      - in: query
        name: cloud_storage_id
        schema:
          type: number
        description: Storage id
      - in: query
        name: filename
        schema:
          type: string
        description: Annotation file name
      - in: query
        name: format
        schema:
          type: string
        description: |-
          Input format name
          You can get the list of supported formats at:
          /server/annotation/formats
      - in: path
        name: id
        schema:
          type: integer
        description: A unique integer value identifying this task.
        required: true
      - in: query
        name: location
        schema:
          type: string
          enum:
          - cloud_storage
          - local
        description: where to import the annotation from
      - in: query
        name: use_default_location
        schema:
          type: boolean
          default: true
        description: Use the location that was configured in task to import annotations
      tags:
      - tasks
      requestBody:
        content:
          application/json:
            schema:
              $ref: '#/components/schemas/TaskAnnotationsWriteRequest'
          multipart/form-data:
            schema:
              $ref: '#/components/schemas/TaskAnnotationsWriteRequest'
      security:
      - sessionAuth: []
        csrfAuth: []
        tokenAuth: []
      - signatureAuth: []
      - basicAuth: []
      responses:
        '201':
          description: Uploading has finished
        '202':
          content:
            application/vnd.cvat+json:
              schema:
                $ref: '#/components/schemas/RqId'
          description: Uploading has been started
        '405':
          description: Format is not available
    put:
      operationId: tasks_update_annotations
      description: |2

        To check the status of the process of uploading a task annotations from a file:

        After initiating the annotations upload, you will receive an rq_id parameter.
        Make sure to include this parameter as a query parameter in your subsequent
        PUT /api/tasks/id/annotations requests to track the status of the annotations upload.
      summary: Method allows to upload task annotations or edit existing annotations
      parameters:
      - in: query
        name: format
        schema:
          type: string
        description: |-
          Input format name
          You can get the list of supported formats at:
          /server/annotation/formats
      - in: path
        name: id
        schema:
          type: integer
        description: A unique integer value identifying this task.
        required: true
      - in: query
        name: rq_id
        schema:
          type: string
        description: rq id
      tags:
      - tasks
      requestBody:
        content:
          application/json:
            schema:
              $ref: '#/components/schemas/TaskAnnotationsUpdateRequest'
          multipart/form-data:
            schema:
              $ref: '#/components/schemas/TaskAnnotationsUpdateRequest'
      security:
      - sessionAuth: []
        csrfAuth: []
        tokenAuth: []
      - signatureAuth: []
      - basicAuth: []
      responses:
        '201':
          description: Uploading has finished
        '202':
          description: Uploading has been started
        '405':
          description: Format is not available
    patch:
      operationId: tasks_partial_update_annotations
      summary: Method performs a partial update of annotations in a specific task
      parameters:
      - in: query
        name: action
        schema:
          type: string
          enum:
          - create
          - delete
          - update
        required: true
      - in: path
        name: id
        schema:
          type: integer
        description: A unique integer value identifying this task.
        required: true
      tags:
      - tasks
      requestBody:
        content:
          application/json:
            schema:
              $ref: '#/components/schemas/PatchedLabeledDataRequest'
          multipart/form-data:
            schema:
              $ref: '#/components/schemas/PatchedLabeledDataRequest'
      security:
      - sessionAuth: []
        csrfAuth: []
        tokenAuth: []
      - signatureAuth: []
      - basicAuth: []
      responses:
        '200':
          content:
            application/vnd.cvat+json:
              schema:
                $ref: '#/components/schemas/LabeledData'
          description: ''
    delete:
      operationId: tasks_destroy_annotations
      summary: Method deletes all annotations for a specific task
      parameters:
      - in: path
        name: id
        schema:
          type: integer
        description: A unique integer value identifying this task.
        required: true
      tags:
      - tasks
      security:
      - sessionAuth: []
        csrfAuth: []
        tokenAuth: []
      - signatureAuth: []
      - basicAuth: []
      responses:
        '204':
          description: The annotation has been deleted
  /api/tasks/{id}/backup:
    get:
      operationId: tasks_retrieve_backup
      summary: Method backup a specified task
      parameters:
      - in: query
        name: action
        schema:
          type: string
          enum:
          - download
        description: Used to start downloading process after backup file had been
          created
      - in: query
        name: cloud_storage_id
        schema:
          type: number
        description: Storage id
      - in: query
        name: filename
        schema:
          type: string
        description: Backup file name
      - in: path
        name: id
        schema:
          type: integer
        description: A unique integer value identifying this task.
        required: true
      - in: query
        name: location
        schema:
          type: string
          enum:
          - cloud_storage
          - local
        description: Where need to save downloaded backup
      - in: query
        name: use_default_location
        schema:
          type: boolean
          default: true
        description: Use the location that was configured in the task to export backup
      tags:
      - tasks
      security:
      - sessionAuth: []
        csrfAuth: []
        tokenAuth: []
      - signatureAuth: []
      - basicAuth: []
      responses:
        '200':
          description: Download of file started
        '201':
          description: Output backup file is ready for downloading
        '202':
          description: Creating a backup file has been started
  /api/tasks/{id}/data/:
    get:
      operationId: tasks_retrieve_data
      summary: Method returns data for a specific task
      parameters:
      - in: path
        name: id
        schema:
          type: integer
        description: A unique integer value identifying this task.
        required: true
      - in: query
        name: number
        schema:
          type: integer
        description: A unique number value identifying chunk or frame
      - in: query
        name: quality
        schema:
          type: string
          enum:
          - compressed
          - original
        description: Specifies the quality level of the requested data
      - in: query
        name: type
        schema:
          type: string
          enum:
          - chunk
          - context_image
          - frame
        description: Specifies the type of the requested data
      tags:
      - tasks
      security:
      - sessionAuth: []
        csrfAuth: []
        tokenAuth: []
      - signatureAuth: []
      - basicAuth: []
      responses:
        '200':
          description: Data of a specific type
    post:
      operationId: tasks_create_data
      summary: Method permanently attaches images or video to a task. Supports tus
        uploads, see more https://tus.io/
      parameters:
      - in: header
        name: Upload-Finish
        schema:
          type: boolean
        description: Finishes data upload. Can be combined with Upload-Start header
          to create task data with one request
      - in: header
        name: Upload-Multiple
        schema:
          type: boolean
        description: Indicates that data with this request are single or multiple
          files that should be attached to a task
      - in: header
        name: Upload-Start
        schema:
          type: boolean
        description: Initializes data upload. No data should be sent with this header
      - in: path
        name: id
        schema:
          type: integer
        description: A unique integer value identifying this task.
        required: true
      tags:
      - tasks
      requestBody:
        content:
          application/json:
            schema:
              $ref: '#/components/schemas/DataRequest'
          multipart/form-data:
            schema:
              $ref: '#/components/schemas/DataRequest'
      security:
      - sessionAuth: []
        csrfAuth: []
        tokenAuth: []
      - signatureAuth: []
      - basicAuth: []
      responses:
        '202':
          description: No response body
  /api/tasks/{id}/data/meta:
    get:
      operationId: tasks_retrieve_data_meta
      summary: Method provides a meta information about media files which are related
        with the task
      parameters:
      - in: path
        name: id
        schema:
          type: integer
        description: A unique integer value identifying this task.
        required: true
      tags:
      - tasks
      security:
      - sessionAuth: []
        csrfAuth: []
        tokenAuth: []
      - signatureAuth: []
      - basicAuth: []
      responses:
        '200':
          content:
            application/vnd.cvat+json:
              schema:
                $ref: '#/components/schemas/DataMetaRead'
          description: ''
    patch:
      operationId: tasks_partial_update_data_meta
      summary: Method provides a meta information about media files which are related
        with the task
      parameters:
      - in: path
        name: id
        schema:
          type: integer
        description: A unique integer value identifying this task.
        required: true
      tags:
      - tasks
      requestBody:
        content:
          application/json:
            schema:
              $ref: '#/components/schemas/PatchedDataMetaWriteRequest'
      security:
      - sessionAuth: []
        csrfAuth: []
        tokenAuth: []
      - signatureAuth: []
      - basicAuth: []
      responses:
        '200':
          content:
            application/vnd.cvat+json:
              schema:
                $ref: '#/components/schemas/DataMetaRead'
          description: ''
  /api/tasks/{id}/dataset:
    get:
      operationId: tasks_retrieve_dataset
      summary: Export task as a dataset in a specific format
      parameters:
      - in: query
        name: action
        schema:
          type: string
          enum:
          - download
        description: Used to start downloading process after annotation file had been
          created
      - in: query
        name: cloud_storage_id
        schema:
          type: number
        description: Storage id
      - in: query
        name: filename
        schema:
          type: string
        description: Desired output file name
      - in: query
        name: format
        schema:
          type: string
        description: |-
          Desired output format name
          You can get the list of supported formats at:
          /server/annotation/formats
        required: true
      - in: path
        name: id
        schema:
          type: integer
        description: A unique integer value identifying this task.
        required: true
      - in: query
        name: location
        schema:
          type: string
          enum:
          - cloud_storage
          - local
        description: Where need to save downloaded dataset
      - in: query
        name: use_default_location
        schema:
          type: boolean
          default: true
        description: Use the location that was configured in task to export annotations
      tags:
      - tasks
      security:
      - sessionAuth: []
        csrfAuth: []
        tokenAuth: []
      - signatureAuth: []
      - basicAuth: []
      responses:
        '200':
          content:
            application/vnd.cvat+json:
              schema:
                type: string
                format: binary
          description: Download of file started
        '201':
          description: Output file is ready for downloading
        '202':
          description: Exporting has been started
        '400':
          description: Exporting without data is not allowed
        '405':
          description: Format is not available
  /api/tasks/{id}/preview:
    get:
      operationId: tasks_retrieve_preview
      summary: Method returns a preview image for the task
      parameters:
      - in: path
        name: id
        schema:
          type: integer
        description: A unique integer value identifying this task.
        required: true
      tags:
      - tasks
      security:
      - sessionAuth: []
        csrfAuth: []
        tokenAuth: []
      - signatureAuth: []
      - basicAuth: []
      responses:
        '200':
          description: Task image preview
        '404':
          description: Task image preview not found
  /api/tasks/{id}/status:
    get:
      operationId: tasks_retrieve_status
      summary: When task is being created the method returns information about a status
        of the creation process
      parameters:
      - in: path
        name: id
        schema:
          type: integer
        description: A unique integer value identifying this task.
        required: true
      tags:
      - tasks
      security:
      - sessionAuth: []
        csrfAuth: []
        tokenAuth: []
      - signatureAuth: []
      - basicAuth: []
      responses:
        '200':
          content:
            application/vnd.cvat+json:
              schema:
                $ref: '#/components/schemas/RqStatus'
          description: ''
  /api/tasks/backup/:
    post:
      operationId: tasks_create_backup
      description: |2

        The backup import process is as follows:

        The first request POST /api/tasks/backup will initiate file upload and will create
        the rq job on the server in which the process of a task creating from an uploaded backup
        will be carried out.

        After initiating the backup upload, you will receive an rq_id parameter.
        Make sure to include this parameter as a query parameter in your subsequent requests
        to track the status of the task creation.
        Once the task has been successfully created, the server will return the id of the newly created task.
      summary: Method recreates a task from an attached task backup file
      parameters:
      - in: header
        name: X-Organization
        schema:
          type: string
        description: Organization unique slug
      - in: query
        name: cloud_storage_id
        schema:
          type: number
        description: Storage id
      - in: query
        name: filename
        schema:
          type: string
        description: Backup file name
      - in: query
        name: location
        schema:
          type: string
          enum:
          - cloud_storage
          - local
          default: local
        description: Where to import the backup file from
      - in: query
        name: org
        schema:
          type: string
        description: Organization unique slug
      - in: query
        name: org_id
        schema:
          type: integer
        description: Organization identifier
      - in: query
        name: rq_id
        schema:
          type: string
        description: rq id
      tags:
      - tasks
      requestBody:
        content:
          application/json:
            schema:
              $ref: '#/components/schemas/TaskFileRequest'
          multipart/form-data:
            schema:
              $ref: '#/components/schemas/TaskFileRequest'
      security:
      - sessionAuth: []
        csrfAuth: []
        tokenAuth: []
      - signatureAuth: []
      - basicAuth: []
      responses:
        '201':
          description: The task has been imported
        '202':
          content:
            application/vnd.cvat+json:
              schema:
                $ref: '#/components/schemas/RqId'
          description: Importing a backup file has been started
  /api/users:
    get:
      operationId: users_list
      summary: Method returns a paginated list of users
      parameters:
      - name: X-Organization
        in: header
        description: Organization unique slug
        schema:
          type: string
      - name: filter
        required: false
        in: query
        description: 'A filter term. Available filter_fields: [''username'', ''first_name'',
          ''last_name'', ''id'', ''is_active'']'
        schema:
          type: string
      - name: first_name
        in: query
        description: A simple equality filter for the first_name field
        schema:
          type: string
      - name: is_active
        in: query
        description: A simple equality filter for the is_active field
        schema:
          type: boolean
      - name: last_name
        in: query
        description: A simple equality filter for the last_name field
        schema:
          type: string
      - name: org
        in: query
        description: Organization unique slug
        schema:
          type: string
      - name: org_id
        in: query
        description: Organization identifier
        schema:
          type: integer
      - name: page
        required: false
        in: query
        description: A page number within the paginated result set.
        schema:
          type: integer
      - name: page_size
        required: false
        in: query
        description: Number of results to return per page.
        schema:
          type: integer
      - name: search
        required: false
        in: query
        description: 'A search term. Available search_fields: (''username'', ''first_name'',
          ''last_name'')'
        schema:
          type: string
      - name: sort
        required: false
        in: query
        description: 'Which field to use when ordering the results. Available ordering_fields:
          [''username'', ''first_name'', ''last_name'', ''id'', ''is_active'']'
        schema:
          type: string
      - name: username
        in: query
        description: A simple equality filter for the username field
        schema:
          type: string
      tags:
      - users
      security:
      - sessionAuth: []
        csrfAuth: []
        tokenAuth: []
      - signatureAuth: []
      - basicAuth: []
      responses:
        '200':
          content:
            application/vnd.cvat+json:
              schema:
                $ref: '#/components/schemas/PaginatedMetaUserList'
          description: ''
  /api/users/{id}:
    get:
      operationId: users_retrieve
      summary: Method provides information of a specific user
      parameters:
      - in: path
        name: id
        schema:
          type: integer
        description: A unique integer value identifying this user.
        required: true
      tags:
      - users
      security:
      - sessionAuth: []
        csrfAuth: []
        tokenAuth: []
      - signatureAuth: []
      - basicAuth: []
      responses:
        '200':
          content:
            application/vnd.cvat+json:
              schema:
                $ref: '#/components/schemas/MetaUser'
          description: ''
    patch:
      operationId: users_partial_update
      summary: Method updates chosen fields of a user
      parameters:
      - in: path
        name: id
        schema:
          type: integer
        description: A unique integer value identifying this user.
        required: true
      tags:
      - users
      requestBody:
        content:
          application/json:
            schema:
              $ref: '#/components/schemas/PatchedUserRequest'
      security:
      - sessionAuth: []
        csrfAuth: []
        tokenAuth: []
      - signatureAuth: []
      - basicAuth: []
      responses:
        '200':
          content:
            application/vnd.cvat+json:
              schema:
                $ref: '#/components/schemas/MetaUser'
          description: ''
    delete:
      operationId: users_destroy
      summary: Method deletes a specific user from the server
      parameters:
      - in: path
        name: id
        schema:
          type: integer
        description: A unique integer value identifying this user.
        required: true
      tags:
      - users
      security:
      - sessionAuth: []
        csrfAuth: []
        tokenAuth: []
      - signatureAuth: []
      - basicAuth: []
      responses:
        '204':
          description: The user has been deleted
  /api/users/self:
    get:
      operationId: users_retrieve_self
      description: Method returns an instance of a user who is currently authorized
      summary: Method returns an instance of a user who is currently authorized
      tags:
      - users
      security:
      - sessionAuth: []
        csrfAuth: []
        tokenAuth: []
      - signatureAuth: []
      - basicAuth: []
      responses:
        '200':
          content:
            application/vnd.cvat+json:
              schema:
                $ref: '#/components/schemas/MetaUser'
          description: ''
  /api/webhooks:
    get:
      operationId: webhooks_list
      summary: Method returns a paginated list of webhook according to query parameters
      parameters:
      - name: X-Organization
        in: header
        description: Organization unique slug
        schema:
          type: string
      - name: filter
        required: false
        in: query
        description: 'A filter term. Available filter_fields: [''target_url'', ''owner'',
          ''type'', ''description'', ''id'', ''project_id'', ''updated_date'']'
        schema:
          type: string
      - name: org
        in: query
        description: Organization unique slug
        schema:
          type: string
      - name: org_id
        in: query
        description: Organization identifier
        schema:
          type: integer
      - name: owner
        in: query
        description: A simple equality filter for the owner field
        schema:
          type: string
      - name: page
        required: false
        in: query
        description: A page number within the paginated result set.
        schema:
          type: integer
      - name: page_size
        required: false
        in: query
        description: Number of results to return per page.
        schema:
          type: integer
      - name: project_id
        in: query
        description: A simple equality filter for the project_id field
        schema:
          type: integer
      - name: search
        required: false
        in: query
        description: 'A search term. Available search_fields: (''target_url'', ''owner'',
          ''type'', ''description'')'
        schema:
          type: string
      - name: sort
        required: false
        in: query
        description: 'Which field to use when ordering the results. Available ordering_fields:
          [''target_url'', ''owner'', ''type'', ''description'', ''id'', ''project_id'',
          ''updated_date'']'
        schema:
          type: string
      - name: target_url
        in: query
        description: A simple equality filter for the target_url field
        schema:
          type: string
      - name: type
        in: query
        description: A simple equality filter for the type field
        schema:
          type: string
          enum:
          - organization
          - project
      tags:
      - webhooks
      security:
      - sessionAuth: []
        csrfAuth: []
        tokenAuth: []
      - signatureAuth: []
      - basicAuth: []
      responses:
        '200':
          content:
            application/vnd.cvat+json:
              schema:
                $ref: '#/components/schemas/PaginatedWebhookReadList'
          description: ''
    post:
      operationId: webhooks_create
      summary: Method creates a webhook
      parameters:
      - in: header
        name: X-Organization
        schema:
          type: string
        description: Organization unique slug
      - in: query
        name: org
        schema:
          type: string
        description: Organization unique slug
      - in: query
        name: org_id
        schema:
          type: integer
        description: Organization identifier
      tags:
      - webhooks
      requestBody:
        content:
          application/json:
            schema:
              $ref: '#/components/schemas/WebhookWriteRequest'
        required: true
      security:
      - sessionAuth: []
        csrfAuth: []
        tokenAuth: []
      - signatureAuth: []
      - basicAuth: []
      responses:
        '201':
          content:
            application/vnd.cvat+json:
              schema:
                $ref: '#/components/schemas/WebhookRead'
          description: ''
  /api/webhooks/{id}:
    get:
      operationId: webhooks_retrieve
      summary: Method returns details of a webhook
      parameters:
      - in: path
        name: id
        schema:
          type: integer
        description: A unique integer value identifying this webhook.
        required: true
      tags:
      - webhooks
      security:
      - sessionAuth: []
        csrfAuth: []
        tokenAuth: []
      - signatureAuth: []
      - basicAuth: []
      responses:
        '200':
          content:
            application/vnd.cvat+json:
              schema:
                $ref: '#/components/schemas/WebhookRead'
          description: ''
    put:
      operationId: webhooks_update
      summary: Method updates a webhook by id
      parameters:
      - in: path
        name: id
        schema:
          type: integer
        description: A unique integer value identifying this webhook.
        required: true
      tags:
      - webhooks
      requestBody:
        content:
          application/json:
            schema:
              $ref: '#/components/schemas/WebhookWriteRequest'
        required: true
      security:
      - sessionAuth: []
        csrfAuth: []
        tokenAuth: []
      - signatureAuth: []
      - basicAuth: []
      responses:
        '200':
          content:
            application/vnd.cvat+json:
              schema:
                $ref: '#/components/schemas/WebhookRead'
          description: ''
    patch:
      operationId: webhooks_partial_update
      summary: Methods does a partial update of chosen fields in a webhook
      parameters:
      - in: path
        name: id
        schema:
          type: integer
        description: A unique integer value identifying this webhook.
        required: true
      tags:
      - webhooks
      requestBody:
        content:
          application/json:
            schema:
              $ref: '#/components/schemas/PatchedWebhookWriteRequest'
      security:
      - sessionAuth: []
        csrfAuth: []
        tokenAuth: []
      - signatureAuth: []
      - basicAuth: []
      responses:
        '200':
          content:
            application/vnd.cvat+json:
              schema:
                $ref: '#/components/schemas/WebhookRead'
          description: ''
    delete:
      operationId: webhooks_destroy
      summary: Method deletes a webhook
      parameters:
      - in: path
        name: id
        schema:
          type: integer
        description: A unique integer value identifying this webhook.
        required: true
      tags:
      - webhooks
      security:
      - sessionAuth: []
        csrfAuth: []
        tokenAuth: []
      - signatureAuth: []
      - basicAuth: []
      responses:
        '204':
          description: The webhook has been deleted
  /api/webhooks/{id}/deliveries:
    get:
      operationId: webhooks_list_deliveries
      summary: Method return a list of deliveries for a specific webhook
      parameters:
      - name: filter
        required: false
        in: query
        description: 'A filter term. Available filter_fields: None'
        schema:
          type: string
      - in: path
        name: id
        schema:
          type: integer
        description: A unique integer value identifying this webhook.
        required: true
      - name: page
        required: false
        in: query
        description: A page number within the paginated result set.
        schema:
          type: integer
      - name: page_size
        required: false
        in: query
        description: Number of results to return per page.
        schema:
          type: integer
      - name: search
        required: false
        in: query
        description: 'A search term. Available search_fields: None'
        schema:
          type: string
      - name: sort
        required: false
        in: query
        description: 'Which field to use when ordering the results. Available ordering_fields:
          None'
        schema:
          type: string
      tags:
      - webhooks
      security:
      - sessionAuth: []
        csrfAuth: []
        tokenAuth: []
      - signatureAuth: []
      - basicAuth: []
      responses:
        '200':
          content:
            application/vnd.cvat+json:
              schema:
                $ref: '#/components/schemas/PaginatedWebhookDeliveryReadList'
          description: ''
  /api/webhooks/{id}/deliveries/{delivery_id}:
    get:
      operationId: webhooks_retrieve_deliveries
      summary: Method return a specific delivery for a specific webhook
      parameters:
      - in: path
        name: delivery_id
        schema:
          type: string
          pattern: ^\d+$
        required: true
      - in: path
        name: id
        schema:
          type: integer
        description: A unique integer value identifying this webhook.
        required: true
      tags:
      - webhooks
      security:
      - sessionAuth: []
        csrfAuth: []
        tokenAuth: []
      - signatureAuth: []
      - basicAuth: []
      responses:
        '200':
          content:
            application/vnd.cvat+json:
              schema:
                $ref: '#/components/schemas/WebhookDeliveryRead'
          description: ''
  /api/webhooks/{id}/deliveries/{delivery_id}/redelivery:
    post:
      operationId: webhooks_create_deliveries_redelivery
      summary: Method redeliver a specific webhook delivery
      parameters:
      - in: path
        name: delivery_id
        schema:
          type: string
          pattern: ^\d+$
        required: true
      - in: path
        name: id
        schema:
          type: integer
        description: A unique integer value identifying this webhook.
        required: true
      tags:
      - webhooks
      security:
      - sessionAuth: []
        csrfAuth: []
        tokenAuth: []
      - signatureAuth: []
      - basicAuth: []
      responses:
        '200':
          description: No response body
  /api/webhooks/{id}/ping:
    post:
      operationId: webhooks_create_ping
      summary: Method send ping webhook
      parameters:
      - in: path
        name: id
        schema:
          type: integer
        description: A unique integer value identifying this webhook.
        required: true
      tags:
      - webhooks
      security:
      - sessionAuth: []
        csrfAuth: []
        tokenAuth: []
      - signatureAuth: []
      - basicAuth: []
      responses:
        '200':
          content:
            application/vnd.cvat+json:
              schema:
                $ref: '#/components/schemas/WebhookDeliveryRead'
          description: ''
  /api/webhooks/events:
    get:
      operationId: webhooks_retrieve_events
      summary: Method return a list of available webhook events
      parameters:
      - in: query
        name: type
        schema:
          type: string
        description: Type of webhook
      tags:
      - webhooks
      security:
      - sessionAuth: []
        csrfAuth: []
        tokenAuth: []
      - signatureAuth: []
      - basicAuth: []
      responses:
        '200':
          content:
            application/vnd.cvat+json:
              schema:
                $ref: '#/components/schemas/Events'
          description: ''
components:
  schemas:
    About:
      type: object
      properties:
        name:
          type: string
          maxLength: 128
        description:
          type: string
          maxLength: 2048
        version:
          type: string
          maxLength: 64
      required:
      - description
      - name
      - version
    AnnotationConflict:
      type: object
      properties:
        id:
          type: integer
          readOnly: true
        frame:
          type: integer
          readOnly: true
        type:
          allOf:
          - $ref: '#/components/schemas/AnnotationConflictTypeEnum'
          readOnly: true
        annotation_ids:
          type: array
          items:
            $ref: '#/components/schemas/AnnotationId'
        report_id:
          type: integer
          readOnly: true
        importance:
          allOf:
          - $ref: '#/components/schemas/ImportanceEnum'
          readOnly: true
      required:
      - annotation_ids
    AnnotationConflictTypeEnum:
      enum:
      - missing_annotation
      - extra_annotation
      - mismatching_label
      - low_overlap
      - mismatching_direction
      - mismatching_attributes
      - mismatching_groups
      - covered_annotation
      type: string
      description: |-
        * `missing_annotation` - MISSING_ANNOTATION
        * `extra_annotation` - EXTRA_ANNOTATION
        * `mismatching_label` - MISMATCHING_LABEL
        * `low_overlap` - LOW_OVERLAP
        * `mismatching_direction` - MISMATCHING_DIRECTION
        * `mismatching_attributes` - MISMATCHING_ATTRIBUTES
        * `mismatching_groups` - MISMATCHING_GROUPS
        * `covered_annotation` - COVERED_ANNOTATION
    AnnotationFileRequest:
      type: object
      properties:
        annotation_file:
          type: string
          format: binary
      required:
      - annotation_file
    AnnotationId:
      type: object
      properties:
        obj_id:
          type: integer
          readOnly: true
        job_id:
          type: integer
          readOnly: true
        type:
          allOf:
          - $ref: '#/components/schemas/AnnotationIdTypeEnum'
          readOnly: true
    AnnotationIdTypeEnum:
      enum:
      - tag
      - track
      - rectangle
      - polygon
      - polyline
      - points
      - ellipse
      - cuboid
      - mask
      - skeleton
      type: string
      description: |-
        * `tag` - TAG
        * `track` - TRACK
        * `rectangle` - RECTANGLE
        * `polygon` - POLYGON
        * `polyline` - POLYLINE
        * `points` - POINTS
        * `ellipse` - ELLIPSE
        * `cuboid` - CUBOID
        * `mask` - MASK
        * `skeleton` - SKELETON
    AnnotationsRead:
      oneOf:
      - $ref: '#/components/schemas/LabeledData'
      - type: string
        format: binary
    Attribute:
      type: object
      properties:
        id:
          type: integer
          readOnly: true
        name:
          type: string
          maxLength: 64
        mutable:
          type: boolean
        input_type:
          $ref: '#/components/schemas/InputTypeEnum'
        default_value:
          type: string
          maxLength: 128
        values:
          type: array
          items:
            type: string
            maxLength: 200
      required:
      - default_value
      - input_type
      - mutable
      - name
      - values
    AttributeRequest:
      type: object
      properties:
        name:
          type: string
          minLength: 1
          maxLength: 64
        mutable:
          type: boolean
        input_type:
          $ref: '#/components/schemas/InputTypeEnum'
        default_value:
          type: string
          minLength: 1
          maxLength: 128
        values:
          type: array
          items:
            type: string
            minLength: 1
            maxLength: 200
      required:
      - default_value
      - input_type
      - mutable
      - name
      - values
    AttributeVal:
      type: object
      properties:
        spec_id:
          type: integer
        value:
          type: string
          maxLength: 4096
      required:
      - spec_id
      - value
    AttributeValRequest:
      type: object
      properties:
        spec_id:
          type: integer
        value:
          type: string
          maxLength: 4096
      required:
      - spec_id
      - value
    BackupWriteRequest:
      oneOf:
      - $ref: '#/components/schemas/ProjectFileRequest'
      nullable: true
    BasicUser:
      type: object
      properties:
        url:
          type: string
          format: uri
          readOnly: true
        id:
          type: integer
          readOnly: true
        username:
          type: string
          description: Required. 150 characters or fewer. Letters, digits and @/./+/-/_
            only.
          pattern: ^[\w.@+-]+$
          maxLength: 150
        first_name:
          type: string
          maxLength: 150
        last_name:
          type: string
          maxLength: 150
      required:
      - username
    BasicUserRequest:
      type: object
      properties:
        username:
          type: string
          minLength: 1
          description: Required. 150 characters or fewer. Letters, digits and @/./+/-/_
            only.
          pattern: ^[\w.@+-]+$
          maxLength: 150
        first_name:
          type: string
          maxLength: 150
        last_name:
          type: string
          maxLength: 150
      required:
      - username
    ChunkType:
      enum:
      - video
      - imageset
      - list
      type: string
      description: |-
        * `video` - VIDEO
        * `imageset` - IMAGESET
        * `list` - LIST
    ClientEvents:
      type: object
      properties:
        events:
          type: array
          items:
            $ref: '#/components/schemas/Event'
          default: []
        timestamp:
          type: string
          format: date-time
      required:
      - timestamp
    ClientEventsRequest:
      type: object
      properties:
        events:
          type: array
          items:
            $ref: '#/components/schemas/EventRequest'
          default: []
        timestamp:
          type: string
          format: date-time
      required:
      - timestamp
    CloudStorageContent:
      type: object
      properties:
        next:
          type: string
          nullable: true
          description: This token is used to continue listing files in the bucket.
        content:
          type: array
          items:
            $ref: '#/components/schemas/FileInfo'
      required:
      - content
    CloudStorageRead:
      type: object
      properties:
        id:
          type: integer
          readOnly: true
        owner:
          $ref: '#/components/schemas/BasicUser'
        manifests:
          type: array
          items:
            type: string
            maxLength: 1024
          default: []
        provider_type:
          $ref: '#/components/schemas/ProviderTypeEnum'
        resource:
          type: string
          maxLength: 222
        display_name:
          type: string
          maxLength: 63
        created_date:
          type: string
          format: date-time
          readOnly: true
        updated_date:
          type: string
          format: date-time
          readOnly: true
        credentials_type:
          $ref: '#/components/schemas/CredentialsTypeEnum'
        specific_attributes:
          type: string
          maxLength: 1024
        description:
          type: string
        organization:
          type: integer
          readOnly: true
          nullable: true
      required:
      - credentials_type
      - display_name
      - provider_type
      - resource
    CloudStorageWriteRequest:
      type: object
      properties:
        provider_type:
          $ref: '#/components/schemas/ProviderTypeEnum'
        resource:
          type: string
          minLength: 1
          maxLength: 222
        display_name:
          type: string
          minLength: 1
          maxLength: 63
        owner:
          $ref: '#/components/schemas/BasicUserRequest'
        credentials_type:
          $ref: '#/components/schemas/CredentialsTypeEnum'
        session_token:
          type: string
          maxLength: 440
        account_name:
          type: string
          maxLength: 24
        key:
          type: string
          maxLength: 40
        secret_key:
          type: string
          maxLength: 44
        connection_string:
          type: string
          maxLength: 440
        key_file:
          type: string
          format: binary
        specific_attributes:
          type: string
          maxLength: 1024
        description:
          type: string
        manifests:
          type: array
          items:
            type: string
            minLength: 1
            maxLength: 1024
          default: []
      required:
      - credentials_type
      - display_name
      - provider_type
      - resource
    CommentRead:
      type: object
      properties:
        id:
          type: integer
          readOnly: true
        issue:
          type: integer
          readOnly: true
        owner:
          allOf:
          - $ref: '#/components/schemas/BasicUser'
          nullable: true
        message:
          type: string
          readOnly: true
        created_date:
          type: string
          format: date-time
          readOnly: true
        updated_date:
          type: string
          format: date-time
          readOnly: true
    CommentWriteRequest:
      type: object
      properties:
        issue:
          type: integer
        message:
          type: string
          minLength: 1
      required:
      - issue
    CommentsSummary:
      type: object
      properties:
        count:
          type: integer
          default: 0
        url:
          type: string
          format: uri
          readOnly: true
    CredentialsTypeEnum:
      enum:
      - KEY_SECRET_KEY_PAIR
      - ACCOUNT_NAME_TOKEN_PAIR
      - KEY_FILE_PATH
      - ANONYMOUS_ACCESS
      - CONNECTION_STRING
      type: string
      description: |-
        * `KEY_SECRET_KEY_PAIR` - KEY_SECRET_KEY_PAIR
        * `ACCOUNT_NAME_TOKEN_PAIR` - ACCOUNT_NAME_TOKEN_PAIR
        * `KEY_FILE_PATH` - KEY_FILE_PATH
        * `ANONYMOUS_ACCESS` - ANONYMOUS_ACCESS
        * `CONNECTION_STRING` - CONNECTION_STRING
    DataMetaRead:
      type: object
      properties:
        chunk_size:
          type: integer
          readOnly: true
          nullable: true
        size:
          type: integer
          readOnly: true
          description: |
            The number of frames included. Deleted frames do not affect this value.
        image_quality:
          type: integer
          maximum: 100
          minimum: 0
        start_frame:
          type: integer
          readOnly: true
        stop_frame:
          type: integer
          readOnly: true
        frame_filter:
          type: string
          readOnly: true
        frames:
          type: array
          items:
            $ref: '#/components/schemas/FrameMeta'
          nullable: true
        deleted_frames:
          type: array
          items:
            type: integer
            minimum: 0
        included_frames:
          type: array
          items:
            type: integer
            minimum: 0
          nullable: true
          description: |
            A list of valid frame ids. The None value means all frames are included.
      required:
      - deleted_frames
      - frames
      - image_quality
    DataRequest:
      type: object
      description: |-
        Read more about parameters here:
        https://opencv.github.io/cvat/docs/manual/basics/create_an_annotation_task/#advanced-configuration
      properties:
        chunk_size:
          type: integer
          maximum: 2147483647
          minimum: 0
          nullable: true
          description: Maximum number of frames per chunk
        size:
          type: integer
          maximum: 2147483647
          minimum: 0
          description: The number of frames
        image_quality:
          type: integer
          maximum: 100
          minimum: 0
          description: Image quality to use during annotation
        start_frame:
          type: integer
          maximum: 2147483647
          minimum: 0
          description: First frame index
        stop_frame:
          type: integer
          maximum: 2147483647
          minimum: 0
          description: Last frame index
        frame_filter:
          type: string
          description: 'Frame filter. The only supported syntax is: ''step=N'''
          maxLength: 256
        compressed_chunk_type:
          $ref: '#/components/schemas/ChunkType'
        original_chunk_type:
          $ref: '#/components/schemas/ChunkType'
        client_files:
          type: array
          items:
            type: string
            format: binary
          default: []
          description: Uploaded files
        server_files:
          type: array
          items:
            type: string
            minLength: 1
            maxLength: 1024
          default: []
          description: Paths to files from a file share mounted on the server, or
            from a cloud storage
        server_files_exclude:
          type: array
          items:
            type: string
            minLength: 1
            maxLength: 1024
          default: []
          description: |
            Paths to files and directories from a file share mounted on the server, or from a cloud storage
            that should be excluded from the directories specified in server_files.
            This option cannot be used together with filename_pattern.
            The server_files_exclude parameter cannot be used to exclude a part of dataset from an archive.

            Examples:

            Exclude all files from subfolder 'sub/sub_1/sub_2'and single file 'sub/image.jpg' from specified folder:
            server_files = ['sub/'], server_files_exclude = ['sub/sub_1/sub_2/', 'sub/image.jpg']

            Exclude all cloud storage files with prefix 'sub' from the content of manifest file:
            server_files = ['manifest.jsonl'], server_files_exclude = ['sub/']
        remote_files:
          type: array
          items:
            type: string
            minLength: 1
            maxLength: 1024
          default: []
          description: Direct download URLs for files
        use_zip_chunks:
          type: boolean
          default: false
          description: |
            When true, video chunks will be represented as zip archives with decoded video frames.
            When false, video chunks are represented as video segments
        cloud_storage_id:
          type: integer
          writeOnly: true
          nullable: true
          description: |
            If not null, the files referenced by server_files will be retrieved
            from the cloud storage with the specified ID.
            The cloud storages applicable depend on the context.
            In the user sandbox, only the user sandbox cloud storages can be used.
            In an organization, only the organization cloud storages can be used.
        use_cache:
          type: boolean
          default: false
          description: |
            Enable or disable task data chunk caching for the task.
            Read more: https://opencv.github.io/cvat/docs/manual/advanced/data_on_fly/
        copy_data:
          type: boolean
          default: false
          description: |
            Copy data from the server file share to CVAT during the task creation.
            This will create a copy of the data, making the server independent from
            the file share availability
        storage_method:
          $ref: '#/components/schemas/StorageMethod'
        storage:
          $ref: '#/components/schemas/StorageType'
        sorting_method:
          $ref: '#/components/schemas/SortingMethod'
        filename_pattern:
          type: string
          nullable: true
          minLength: 1
          description: |
            A filename filter for cloud storage files
            listed in the manifest. Supports fnmatch wildcards.
            Read more: https://docs.python.org/3/library/fnmatch.html
        job_file_mapping:
          type: array
          items:
            type: array
            items:
              type: string
              minLength: 1
              maxLength: 1024
          writeOnly: true
          description: |2

            Represents a file-to-job mapping. Useful to specify a custom job
            configuration during task creation. This option is not compatible with
            most other job split-related options. Files in the jobs must not overlap or repeat.

            Example:
            [
                ["file1.jpg", "file2.jpg"], # job #1 files
                ["file3.png"], # job #2 files
                ["file4.jpg", "file5.png", "file6.bmp"], # job #3 files
            ]
      required:
      - image_quality
    DatasetFileRequest:
      type: object
      properties:
        dataset_file:
          type: string
          format: binary
      required:
      - dataset_file
    DatasetFormat:
      type: object
      properties:
        name:
          type: string
          maxLength: 64
        ext:
          type: string
          maxLength: 64
        version:
          type: string
          maxLength: 64
        enabled:
          type: boolean
        dimension:
          type: string
          maxLength: 2
      required:
      - dimension
      - enabled
      - ext
      - name
      - version
    DatasetFormats:
      type: object
      properties:
        importers:
          type: array
          items:
            $ref: '#/components/schemas/DatasetFormat'
        exporters:
          type: array
          items:
            $ref: '#/components/schemas/DatasetFormat'
      required:
      - exporters
      - importers
    DatasetWriteRequest:
      oneOf:
      - $ref: '#/components/schemas/DatasetFileRequest'
      nullable: true
    Event:
      type: object
      properties:
        scope:
          type: string
        obj_name:
          type: string
          nullable: true
        obj_id:
          type: integer
          nullable: true
        obj_val:
          type: string
          nullable: true
        source:
          type: string
          nullable: true
        timestamp:
          type: string
          format: date-time
        count:
          type: integer
          nullable: true
        duration:
          type: integer
          default: 0
        project_id:
          type: integer
          nullable: true
        task_id:
          type: integer
          nullable: true
        job_id:
          type: integer
          nullable: true
        user_id:
          type: integer
          nullable: true
        user_name:
          type: string
          nullable: true
        user_email:
          type: string
          nullable: true
        org_id:
          type: integer
          nullable: true
        org_slug:
          type: string
          nullable: true
        payload:
          type: string
          nullable: true
      required:
      - scope
      - timestamp
    EventRequest:
      type: object
      properties:
        scope:
          type: string
          minLength: 1
        obj_name:
          type: string
          nullable: true
          minLength: 1
        obj_id:
          type: integer
          nullable: true
        obj_val:
          type: string
          nullable: true
          minLength: 1
        source:
          type: string
          nullable: true
          minLength: 1
        timestamp:
          type: string
          format: date-time
        count:
          type: integer
          nullable: true
        duration:
          type: integer
          default: 0
        project_id:
          type: integer
          nullable: true
        task_id:
          type: integer
          nullable: true
        job_id:
          type: integer
          nullable: true
        user_id:
          type: integer
          nullable: true
        user_name:
          type: string
          nullable: true
          minLength: 1
        user_email:
          type: string
          nullable: true
          minLength: 1
        org_id:
          type: integer
          nullable: true
        org_slug:
          type: string
          nullable: true
          minLength: 1
        payload:
          type: string
          nullable: true
          minLength: 1
      required:
      - scope
      - timestamp
    Events:
      type: object
      properties:
        webhook_type:
          $ref: '#/components/schemas/WebhookType'
        events:
          type: array
          items:
            $ref: '#/components/schemas/EventsEnum'
      required:
      - events
      - webhook_type
    EventsEnum:
      enum:
      - create:comment
      - create:invitation
      - create:issue
      - create:job
      - create:membership
      - create:project
      - create:task
      - delete:comment
      - delete:invitation
      - delete:issue
      - delete:job
      - delete:membership
      - delete:organization
      - delete:project
      - delete:task
      - update:comment
      - update:issue
      - update:job
      - update:membership
      - update:organization
      - update:project
      - update:task
      type: string
      description: |-
        * `create:comment` - CREATE:COMMENT
        * `create:invitation` - CREATE:INVITATION
        * `create:issue` - CREATE:ISSUE
        * `create:job` - CREATE:JOB
        * `create:membership` - CREATE:MEMBERSHIP
        * `create:project` - CREATE:PROJECT
        * `create:task` - CREATE:TASK
        * `delete:comment` - DELETE:COMMENT
        * `delete:invitation` - DELETE:INVITATION
        * `delete:issue` - DELETE:ISSUE
        * `delete:job` - DELETE:JOB
        * `delete:membership` - DELETE:MEMBERSHIP
        * `delete:organization` - DELETE:ORGANIZATION
        * `delete:project` - DELETE:PROJECT
        * `delete:task` - DELETE:TASK
        * `update:comment` - UPDATE:COMMENT
        * `update:issue` - UPDATE:ISSUE
        * `update:job` - UPDATE:JOB
        * `update:membership` - UPDATE:MEMBERSHIP
        * `update:organization` - UPDATE:ORGANIZATION
        * `update:project` - UPDATE:PROJECT
        * `update:task` - UPDATE:TASK
    FileInfo:
      type: object
      properties:
        name:
          type: string
          maxLength: 1024
        type:
          $ref: '#/components/schemas/FileInfoTypeEnum'
        mime_type:
          type: string
          maxLength: 255
      required:
      - mime_type
      - name
      - type
    FileInfoTypeEnum:
      enum:
      - REG
      - DIR
      type: string
      description: |-
        * `REG` - REG
        * `DIR` - DIR
    FrameMeta:
      type: object
      properties:
        width:
          type: integer
        height:
          type: integer
        name:
          type: string
          maxLength: 1024
        related_files:
          type: integer
        has_related_context:
          type: boolean
          readOnly: true
      required:
      - height
      - name
      - related_files
      - width
    FrameSelectionMethodEnum:
      enum:
      - random_uniform
      - manual
      type: string
      description: |-
        * `random_uniform` - RANDOM_UNIFORM
        * `manual` - MANUAL
    ImportanceEnum:
      enum:
      - warning
      - error
      type: string
      description: |-
        * `warning` - WARNING
        * `error` - ERROR
    InputTypeEnum:
      enum:
      - checkbox
      - radio
      - number
      - text
      - select
      type: string
      description: |-
        * `checkbox` - CHECKBOX
        * `radio` - RADIO
        * `number` - NUMBER
        * `text` - TEXT
        * `select` - SELECT
    InvitationRead:
      type: object
      properties:
        key:
          type: string
          readOnly: true
        created_date:
          type: string
          format: date-time
          readOnly: true
        owner:
          $ref: '#/components/schemas/BasicUser'
        role:
          $ref: '#/components/schemas/RoleEnum'
        user:
          $ref: '#/components/schemas/BasicUser'
        organization:
          type: integer
      required:
      - organization
      - owner
      - role
      - user
    InvitationWriteRequest:
      type: object
      properties:
        role:
          $ref: '#/components/schemas/RoleEnum'
        email:
          type: string
          format: email
          minLength: 1
      required:
      - email
      - role
    IssueRead:
      type: object
      properties:
        id:
          type: integer
          readOnly: true
        frame:
          type: integer
          readOnly: true
        position:
          type: array
          items:
            type: number
            format: double
        job:
          type: integer
          readOnly: true
        owner:
          allOf:
          - $ref: '#/components/schemas/BasicUser'
          nullable: true
        assignee:
          allOf:
          - $ref: '#/components/schemas/BasicUser'
          nullable: true
        created_date:
          type: string
          format: date-time
          readOnly: true
          nullable: true
        updated_date:
          type: string
          format: date-time
          readOnly: true
          nullable: true
        resolved:
          type: boolean
          readOnly: true
        comments:
          $ref: '#/components/schemas/CommentsSummary'
      required:
      - comments
      - position
    IssueWriteRequest:
      type: object
      properties:
        frame:
          type: integer
          maximum: 2147483647
          minimum: 0
        position:
          type: array
          items:
            type: number
            format: double
        job:
          type: integer
        assignee:
          type: integer
          nullable: true
        message:
          type: string
          minLength: 1
        resolved:
          type: boolean
      required:
      - frame
      - job
      - message
      - position
    IssuesSummary:
      type: object
      properties:
        url:
          type: string
          format: uri
          readOnly: true
        count:
          type: integer
          readOnly: true
    JobAnnotationsUpdateRequest:
      oneOf:
      - $ref: '#/components/schemas/LabeledDataRequest'
      - $ref: '#/components/schemas/AnnotationFileRequest'
    JobRead:
      type: object
      properties:
        url:
          type: string
          format: uri
          readOnly: true
        id:
          type: integer
          readOnly: true
        task_id:
          type: integer
          readOnly: true
        project_id:
          type: integer
          readOnly: true
          nullable: true
        assignee:
          allOf:
          - $ref: '#/components/schemas/BasicUser'
          readOnly: true
          nullable: true
        dimension:
          type: string
          readOnly: true
          maxLength: 2
        bug_tracker:
          type: string
          readOnly: true
          nullable: true
          maxLength: 2000
        status:
          allOf:
          - $ref: '#/components/schemas/JobStatus'
          readOnly: true
        stage:
          allOf:
          - $ref: '#/components/schemas/JobStage'
          readOnly: true
        state:
          allOf:
          - $ref: '#/components/schemas/OperationStatus'
          readOnly: true
        mode:
          type: string
          readOnly: true
        frame_count:
          type: integer
          readOnly: true
        start_frame:
          type: integer
          maximum: 2147483647
          minimum: -2147483648
          readOnly: true
        stop_frame:
          type: integer
          maximum: 2147483647
          minimum: -2147483648
          readOnly: true
        data_chunk_size:
          type: integer
          maximum: 2147483647
          minimum: 0
          nullable: true
          readOnly: true
        data_compressed_chunk_type:
          allOf:
          - $ref: '#/components/schemas/ChunkType'
          readOnly: true
        created_date:
          type: string
          format: date-time
          readOnly: true
        updated_date:
          type: string
          format: date-time
          readOnly: true
        issues:
          $ref: '#/components/schemas/IssuesSummary'
        labels:
          $ref: '#/components/schemas/LabelsSummary'
        type:
          allOf:
          - $ref: '#/components/schemas/JobType'
          readOnly: true
        organization:
          type: integer
          readOnly: true
          nullable: true
      required:
      - issues
      - labels
    JobStage:
      enum:
      - annotation
      - validation
      - acceptance
      type: string
      description: |-
        * `annotation` - ANNOTATION
        * `validation` - VALIDATION
        * `acceptance` - ACCEPTANCE
    JobStatus:
      enum:
      - annotation
      - validation
      - completed
      type: string
      description: |-
        * `annotation` - ANNOTATION
        * `validation` - VALIDATION
        * `completed` - COMPLETED
    JobType:
      enum:
      - annotation
      - ground_truth
      type: string
      description: |-
        * `annotation` - ANNOTATION
        * `ground_truth` - GROUND_TRUTH
    JobWriteRequest:
      type: object
      properties:
        assignee:
          type: integer
          nullable: true
        stage:
          $ref: '#/components/schemas/JobStage'
        state:
          $ref: '#/components/schemas/OperationStatus'
        type:
          $ref: '#/components/schemas/JobType'
        task_id:
          type: integer
        frame_selection_method:
          $ref: '#/components/schemas/FrameSelectionMethodEnum'
        count:
          type: integer
          minimum: 0
          description: |
            The number of frames included in the job.
            Applicable only to the random frame selection
        seed:
          type: integer
          minimum: 0
          description: |
            The seed value for the random number generator.
            The same value will produce the same frame sets.
            Applicable only to the random frame selection
        frames:
          type: array
          items:
            type: integer
            minimum: 0
          description: |
            The list of frame ids. Applicable only to the manual frame selection
      required:
      - task_id
      - type
    JobsSummary:
      type: object
      properties:
        count:
          type: integer
          default: 0
        completed:
          type: integer
          default: 0
        url:
          type: string
          format: uri
          readOnly: true
    Label:
      type: object
      properties:
        id:
          type: integer
        name:
          type: string
          maxLength: 64
        color:
          type: string
          description: The hex value for the RGB color. Will be generated automatically,
            unless specified explicitly.
        attributes:
          type: array
          items:
            $ref: '#/components/schemas/Attribute'
          default: []
          description: The list of attributes. If you want to remove an attribute,
            you need to recreate the label and specify the remaining attributes.
        type:
          type: string
          description: Associated annotation type for this label
        svg:
          type: string
        sublabels:
          type: array
          items:
            $ref: '#/components/schemas/Sublabel'
        project_id:
          type: integer
          nullable: true
          readOnly: true
        task_id:
          type: integer
          nullable: true
          readOnly: true
        parent_id:
          type: integer
          nullable: true
          readOnly: true
        has_parent:
          type: boolean
          readOnly: true
      required:
      - name
    LabeledData:
      type: object
      properties:
        version:
          type: integer
          default: 0
        tags:
          type: array
          items:
            $ref: '#/components/schemas/LabeledImage'
          default: []
        shapes:
          type: array
          items:
            $ref: '#/components/schemas/LabeledShape'
          default: []
        tracks:
          type: array
          items:
            $ref: '#/components/schemas/LabeledTrack'
          default: []
    LabeledDataRequest:
      type: object
      properties:
        version:
          type: integer
          default: 0
        tags:
          type: array
          items:
            $ref: '#/components/schemas/LabeledImageRequest'
          default: []
        shapes:
          type: array
          items:
            $ref: '#/components/schemas/LabeledShapeRequest'
          default: []
        tracks:
          type: array
          items:
            $ref: '#/components/schemas/LabeledTrackRequest'
          default: []
    LabeledImage:
      type: object
      properties:
        id:
          type: integer
          nullable: true
        frame:
          type: integer
          minimum: 0
        label_id:
          type: integer
          minimum: 0
        group:
          type: integer
          minimum: 0
          nullable: true
        source:
          type: string
          default: manual
        attributes:
          type: array
          items:
            $ref: '#/components/schemas/AttributeVal'
          default: []
      required:
      - frame
      - label_id
    LabeledImageRequest:
      type: object
      properties:
        id:
          type: integer
          nullable: true
        frame:
          type: integer
          minimum: 0
        label_id:
          type: integer
          minimum: 0
        group:
          type: integer
          minimum: 0
          nullable: true
        source:
          type: string
          minLength: 1
          default: manual
        attributes:
          type: array
          items:
            $ref: '#/components/schemas/AttributeValRequest'
          default: []
      required:
      - frame
      - label_id
    LabeledShape:
      type: object
      properties:
        type:
          $ref: '#/components/schemas/ShapeType'
        occluded:
          type: boolean
          default: false
        outside:
          type: boolean
          default: false
        z_order:
          type: integer
          default: 0
        rotation:
          type: number
          format: double
          maximum: 360
          minimum: 0
          default: 0.0
        points:
          type: array
          items:
            type: number
            format: double
        id:
          type: integer
          nullable: true
        frame:
          type: integer
          minimum: 0
        label_id:
          type: integer
          minimum: 0
        group:
          type: integer
          minimum: 0
          nullable: true
        source:
          type: string
          default: manual
        attributes:
          type: array
          items:
            $ref: '#/components/schemas/AttributeVal'
          default: []
        elements:
          type: array
          items:
            $ref: '#/components/schemas/SubLabeledShape'
      required:
      - frame
      - label_id
      - type
    LabeledShapeRequest:
      type: object
      properties:
        type:
          $ref: '#/components/schemas/ShapeType'
        occluded:
          type: boolean
          default: false
        outside:
          type: boolean
          default: false
        z_order:
          type: integer
          default: 0
        rotation:
          type: number
          format: double
          maximum: 360
          minimum: 0
          default: 0.0
        points:
          type: array
          items:
            type: number
            format: double
        id:
          type: integer
          nullable: true
        frame:
          type: integer
          minimum: 0
        label_id:
          type: integer
          minimum: 0
        group:
          type: integer
          minimum: 0
          nullable: true
        source:
          type: string
          minLength: 1
          default: manual
        attributes:
          type: array
          items:
            $ref: '#/components/schemas/AttributeValRequest'
          default: []
        elements:
          type: array
          items:
            $ref: '#/components/schemas/SubLabeledShapeRequest'
      required:
      - frame
      - label_id
      - type
    LabeledTrack:
      type: object
      properties:
        id:
          type: integer
          nullable: true
        frame:
          type: integer
          minimum: 0
        label_id:
          type: integer
          minimum: 0
        group:
          type: integer
          minimum: 0
          nullable: true
        source:
          type: string
          default: manual
        shapes:
          type: array
          items:
            $ref: '#/components/schemas/TrackedShape'
        attributes:
          type: array
          items:
            $ref: '#/components/schemas/AttributeVal'
          default: []
        elements:
          type: array
          items:
            $ref: '#/components/schemas/SubLabeledTrack'
      required:
      - frame
      - label_id
      - shapes
    LabeledTrackRequest:
      type: object
      properties:
        id:
          type: integer
          nullable: true
        frame:
          type: integer
          minimum: 0
        label_id:
          type: integer
          minimum: 0
        group:
          type: integer
          minimum: 0
          nullable: true
        source:
          type: string
          minLength: 1
          default: manual
        shapes:
          type: array
          items:
            $ref: '#/components/schemas/TrackedShapeRequest'
        attributes:
          type: array
          items:
            $ref: '#/components/schemas/AttributeValRequest'
          default: []
        elements:
          type: array
          items:
            $ref: '#/components/schemas/SubLabeledTrackRequest'
      required:
      - frame
      - label_id
      - shapes
    LabelsSummary:
      type: object
      properties:
        url:
          type: string
          format: uri
          readOnly: true
        count:
          type: integer
          readOnly: true
    LocationEnum:
      enum:
      - cloud_storage
      - local
      type: string
      description: |-
        * `cloud_storage` - CLOUD_STORAGE
        * `local` - LOCAL
    LoginSerializerExRequest:
      type: object
      properties:
        username:
          type: string
        email:
          type: string
          format: email
        password:
          type: string
          minLength: 1
      required:
      - password
    MembershipRead:
      type: object
      properties:
        id:
          type: integer
          readOnly: true
        user:
          $ref: '#/components/schemas/BasicUser'
        organization:
          type: integer
          readOnly: true
        is_active:
          type: boolean
          readOnly: true
        joined_date:
          type: string
          format: date-time
          readOnly: true
          nullable: true
        role:
          allOf:
          - $ref: '#/components/schemas/RoleEnum'
          readOnly: true
        invitation:
          type: string
          readOnly: true
      required:
      - user
    MetaUser:
      anyOf:
      - $ref: '#/components/schemas/User'
      - $ref: '#/components/schemas/BasicUser'
    OnlineFunctionCallRequest:
      type: object
      properties:
        job:
          type: integer
        task:
          type: integer
    OperationStatus:
      enum:
      - new
      - in progress
      - completed
      - rejected
      type: string
      description: |-
        * `new` - NEW
        * `in progress` - IN_PROGRESS
        * `completed` - COMPLETED
        * `rejected` - REJECTED
    OrganizationRead:
      type: object
      properties:
        id:
          type: integer
          readOnly: true
        slug:
          type: string
          readOnly: true
          pattern: ^[-a-zA-Z0-9_]+$
        name:
          type: string
          readOnly: true
        description:
          type: string
          readOnly: true
        created_date:
          type: string
          format: date-time
          readOnly: true
        updated_date:
          type: string
          format: date-time
          readOnly: true
        contact:
          type: object
          additionalProperties: {}
          readOnly: true
        owner:
          $ref: '#/components/schemas/BasicUser'
      required:
      - owner
    OrganizationWriteRequest:
      type: object
      properties:
        slug:
          type: string
          minLength: 1
          maxLength: 16
          pattern: ^[-a-zA-Z0-9_]+$
        name:
          type: string
          maxLength: 64
        description:
          type: string
        contact:
          type: object
          additionalProperties: {}
      required:
      - slug
    PaginatedAnnotationConflictList:
      type: object
      properties:
        count:
          type: integer
          example: 123
        next:
          type: string
          nullable: true
          format: uri
          example: http://api.example.org/accounts/?page=4
        previous:
          type: string
          nullable: true
          format: uri
          example: http://api.example.org/accounts/?page=2
        results:
          type: array
          items:
            $ref: '#/components/schemas/AnnotationConflict'
    PaginatedCloudStorageReadList:
      type: object
      properties:
        count:
          type: integer
          example: 123
        next:
          type: string
          nullable: true
          format: uri
          example: http://api.example.org/accounts/?page=4
        previous:
          type: string
          nullable: true
          format: uri
          example: http://api.example.org/accounts/?page=2
        results:
          type: array
          items:
            $ref: '#/components/schemas/CloudStorageRead'
    PaginatedCommentReadList:
      type: object
      properties:
        count:
          type: integer
          example: 123
        next:
          type: string
          nullable: true
          format: uri
          example: http://api.example.org/accounts/?page=4
        previous:
          type: string
          nullable: true
          format: uri
          example: http://api.example.org/accounts/?page=2
        results:
          type: array
          items:
            $ref: '#/components/schemas/CommentRead'
    PaginatedInvitationReadList:
      type: object
      properties:
        count:
          type: integer
          example: 123
        next:
          type: string
          nullable: true
          format: uri
          example: http://api.example.org/accounts/?page=4
        previous:
          type: string
          nullable: true
          format: uri
          example: http://api.example.org/accounts/?page=2
        results:
          type: array
          items:
            $ref: '#/components/schemas/InvitationRead'
    PaginatedIssueReadList:
      type: object
      properties:
        count:
          type: integer
          example: 123
        next:
          type: string
          nullable: true
          format: uri
          example: http://api.example.org/accounts/?page=4
        previous:
          type: string
          nullable: true
          format: uri
          example: http://api.example.org/accounts/?page=2
        results:
          type: array
          items:
            $ref: '#/components/schemas/IssueRead'
    PaginatedJobReadList:
      type: object
      properties:
        count:
          type: integer
          example: 123
        next:
          type: string
          nullable: true
          format: uri
          example: http://api.example.org/accounts/?page=4
        previous:
          type: string
          nullable: true
          format: uri
          example: http://api.example.org/accounts/?page=2
        results:
          type: array
          items:
            $ref: '#/components/schemas/JobRead'
    PaginatedLabelList:
      type: object
      properties:
        count:
          type: integer
          example: 123
        next:
          type: string
          nullable: true
          format: uri
          example: http://api.example.org/accounts/?page=4
        previous:
          type: string
          nullable: true
          format: uri
          example: http://api.example.org/accounts/?page=2
        results:
          type: array
          items:
            $ref: '#/components/schemas/Label'
    PaginatedMembershipReadList:
      type: object
      properties:
        count:
          type: integer
          example: 123
        next:
          type: string
          nullable: true
          format: uri
          example: http://api.example.org/accounts/?page=4
        previous:
          type: string
          nullable: true
          format: uri
          example: http://api.example.org/accounts/?page=2
        results:
          type: array
          items:
            $ref: '#/components/schemas/MembershipRead'
    PaginatedMetaUserList:
      type: object
      properties:
        count:
          type: integer
          example: 123
        next:
          type: string
          nullable: true
          format: uri
          example: http://api.example.org/accounts/?page=4
        previous:
          type: string
          nullable: true
          format: uri
          example: http://api.example.org/accounts/?page=2
        results:
          type: array
          items:
            $ref: '#/components/schemas/MetaUser'
    PaginatedOrganizationReadList:
      type: object
      properties:
        count:
          type: integer
          example: 123
        next:
          type: string
          nullable: true
          format: uri
          example: http://api.example.org/accounts/?page=4
        previous:
          type: string
          nullable: true
          format: uri
          example: http://api.example.org/accounts/?page=2
        results:
          type: array
          items:
            $ref: '#/components/schemas/OrganizationRead'
    PaginatedProjectReadList:
      type: object
      properties:
        count:
          type: integer
          example: 123
        next:
          type: string
          nullable: true
          format: uri
          example: http://api.example.org/accounts/?page=4
        previous:
          type: string
          nullable: true
          format: uri
          example: http://api.example.org/accounts/?page=2
        results:
          type: array
          items:
            $ref: '#/components/schemas/ProjectRead'
    PaginatedQualityReportList:
      type: object
      properties:
        count:
          type: integer
          example: 123
        next:
          type: string
          nullable: true
          format: uri
          example: http://api.example.org/accounts/?page=4
        previous:
          type: string
          nullable: true
          format: uri
          example: http://api.example.org/accounts/?page=2
        results:
          type: array
          items:
            $ref: '#/components/schemas/QualityReport'
    PaginatedQualitySettingsList:
      type: object
      properties:
        count:
          type: integer
          example: 123
        next:
          type: string
          nullable: true
          format: uri
          example: http://api.example.org/accounts/?page=4
        previous:
          type: string
          nullable: true
          format: uri
          example: http://api.example.org/accounts/?page=2
        results:
          type: array
          items:
            $ref: '#/components/schemas/QualitySettings'
    PaginatedTaskReadList:
      type: object
      properties:
        count:
          type: integer
          example: 123
        next:
          type: string
          nullable: true
          format: uri
          example: http://api.example.org/accounts/?page=4
        previous:
          type: string
          nullable: true
          format: uri
          example: http://api.example.org/accounts/?page=2
        results:
          type: array
          items:
            $ref: '#/components/schemas/TaskRead'
    PaginatedWebhookDeliveryReadList:
      type: object
      properties:
        count:
          type: integer
          example: 123
        next:
          type: string
          nullable: true
          format: uri
          example: http://api.example.org/accounts/?page=4
        previous:
          type: string
          nullable: true
          format: uri
          example: http://api.example.org/accounts/?page=2
        results:
          type: array
          items:
            $ref: '#/components/schemas/WebhookDeliveryRead'
    PaginatedWebhookReadList:
      type: object
      properties:
        count:
          type: integer
          example: 123
        next:
          type: string
          nullable: true
          format: uri
          example: http://api.example.org/accounts/?page=4
        previous:
          type: string
          nullable: true
          format: uri
          example: http://api.example.org/accounts/?page=2
        results:
          type: array
          items:
            $ref: '#/components/schemas/WebhookRead'
    PasswordChangeRequest:
      type: object
      properties:
        old_password:
          type: string
          minLength: 1
          maxLength: 128
        new_password1:
          type: string
          minLength: 1
          maxLength: 128
        new_password2:
          type: string
          minLength: 1
          maxLength: 128
      required:
      - new_password1
      - new_password2
      - old_password
    PasswordResetConfirmRequest:
      type: object
      description: Serializer for confirming a password reset attempt.
      properties:
        new_password1:
          type: string
          minLength: 1
          maxLength: 128
        new_password2:
          type: string
          minLength: 1
          maxLength: 128
        uid:
          type: string
          minLength: 1
        token:
          type: string
          minLength: 1
      required:
      - new_password1
      - new_password2
      - token
      - uid
    PasswordResetSerializerExRequest:
      type: object
      description: Serializer for requesting a password reset e-mail.
      properties:
        email:
          type: string
          format: email
          minLength: 1
      required:
      - email
    PatchedCloudStorageWriteRequest:
      type: object
      properties:
        provider_type:
          $ref: '#/components/schemas/ProviderTypeEnum'
        resource:
          type: string
          minLength: 1
          maxLength: 222
        display_name:
          type: string
          minLength: 1
          maxLength: 63
        owner:
          $ref: '#/components/schemas/BasicUserRequest'
        credentials_type:
          $ref: '#/components/schemas/CredentialsTypeEnum'
        session_token:
          type: string
          maxLength: 440
        account_name:
          type: string
          maxLength: 24
        key:
          type: string
          maxLength: 40
        secret_key:
          type: string
          maxLength: 44
        connection_string:
          type: string
          maxLength: 440
        key_file:
          type: string
          format: binary
        specific_attributes:
          type: string
          maxLength: 1024
        description:
          type: string
        manifests:
          type: array
          items:
            type: string
            minLength: 1
            maxLength: 1024
          default: []
    PatchedCommentWriteRequest:
      type: object
      properties:
        message:
          type: string
          minLength: 1
    PatchedDataMetaWriteRequest:
      type: object
      properties:
        deleted_frames:
          type: array
          items:
            type: integer
            minimum: 0
    PatchedInvitationWriteRequest:
      type: object
      properties:
        role:
          $ref: '#/components/schemas/RoleEnum'
        email:
          type: string
          format: email
          minLength: 1
    PatchedIssueWriteRequest:
      type: object
      properties:
        position:
          type: array
          items:
            type: number
            format: double
        assignee:
          type: integer
          nullable: true
        resolved:
          type: boolean
    PatchedJobWriteRequest:
      type: object
      properties:
        assignee:
          type: integer
          nullable: true
        stage:
          $ref: '#/components/schemas/JobStage'
        state:
          $ref: '#/components/schemas/OperationStatus'
    PatchedLabelRequest:
      type: object
      properties:
        id:
          type: integer
        name:
          type: string
          minLength: 1
          maxLength: 64
        color:
          type: string
          description: The hex value for the RGB color. Will be generated automatically,
            unless specified explicitly.
        attributes:
          type: array
          items:
            $ref: '#/components/schemas/AttributeRequest'
          default: []
          description: The list of attributes. If you want to remove an attribute,
            you need to recreate the label and specify the remaining attributes.
        deleted:
          type: boolean
          writeOnly: true
          description: Delete the label. Only applicable in the PATCH methods of a
            project or a task.
        type:
          type: string
          description: Associated annotation type for this label
        svg:
          type: string
        sublabels:
          type: array
          items:
            $ref: '#/components/schemas/SublabelRequest'
    PatchedLabeledDataRequest:
      type: object
      properties:
        version:
          type: integer
          default: 0
        tags:
          type: array
          items:
            $ref: '#/components/schemas/LabeledImageRequest'
          default: []
        shapes:
          type: array
          items:
            $ref: '#/components/schemas/LabeledShapeRequest'
          default: []
        tracks:
          type: array
          items:
            $ref: '#/components/schemas/LabeledTrackRequest'
          default: []
    PatchedMembershipWriteRequest:
      type: object
      properties:
        role:
          $ref: '#/components/schemas/RoleEnum'
    PatchedOrganizationWriteRequest:
      type: object
      properties:
        slug:
          type: string
          minLength: 1
          maxLength: 16
          pattern: ^[-a-zA-Z0-9_]+$
        name:
          type: string
          maxLength: 64
        description:
          type: string
        contact:
          type: object
          additionalProperties: {}
    PatchedProjectWriteRequest:
      type: object
      properties:
        name:
          type: string
          minLength: 1
          maxLength: 256
        labels:
          type: array
          items:
            $ref: '#/components/schemas/PatchedLabelRequest'
          writeOnly: true
          default: []
        owner_id:
          type: integer
          writeOnly: true
          nullable: true
        assignee_id:
          type: integer
          writeOnly: true
          nullable: true
        bug_tracker:
          type: string
          maxLength: 2000
        target_storage:
          allOf:
          - $ref: '#/components/schemas/StorageRequest'
          writeOnly: true
        source_storage:
          allOf:
          - $ref: '#/components/schemas/StorageRequest'
          writeOnly: true
        task_subsets:
          type: array
          items:
            type: string
            minLength: 1
          writeOnly: true
    PatchedQualitySettingsRequest:
      type: object
      properties:
        iou_threshold:
          type: number
          format: double
          description: Used for distinction between matched / unmatched shapes
        oks_sigma:
          type: number
          format: double
          description: |
            Like IoU threshold, but for points.
            The percent of the bbox area, used as the radius of the circle around the GT point,
            where the checked point is expected to be.
            Read more: https://cocodataset.org/#keypoints-eval
        line_thickness:
          type: number
          format: double
          description: |
            Thickness of polylines, relatively to the (image area) ^ 0.5.
            The distance to the boundary around the GT line,
            inside of which the checked line points should be
        low_overlap_threshold:
          type: number
          format: double
          description: Used for distinction between strong / weak (low_overlap) matches
        oriented_lines:
          type: boolean
          description: Indicates that polylines have direction
        line_orientation_threshold:
          type: number
          format: double
          description: |
            The minimal gain in the GT IoU between the given and reversed line directions
            to consider the line inverted. Only useful with the 'oriented_lines' parameter
        compare_groups:
          type: boolean
          description: Enables or disables annotation group checks
        group_match_threshold:
          type: number
          format: double
          description: |
            Minimal IoU for groups to be considered matching,
            used when the 'compare_groups' is enabled
        check_covered_annotations:
          type: boolean
          description: Check for partially-covered annotations, useful in segmentation
            tasks
        object_visibility_threshold:
          type: number
          format: double
          description: |
            Minimal visible area percent of the spatial annotations (polygons, masks)
            for reporting covered annotations,
            useful with the 'check_covered_annotations' option
        panoptic_comparison:
          type: boolean
          description: Use only the visible part of the masks and polygons in comparisons
        compare_attributes:
          type: boolean
    PatchedTaskWriteRequest:
      type: object
      properties:
        name:
          type: string
          minLength: 1
          maxLength: 256
        project_id:
          type: integer
          nullable: true
        owner_id:
          type: integer
          writeOnly: true
          nullable: true
        assignee_id:
          type: integer
          writeOnly: true
          nullable: true
        bug_tracker:
          type: string
          maxLength: 2000
        labels:
          type: array
          items:
            $ref: '#/components/schemas/PatchedLabelRequest'
        subset:
          type: string
          maxLength: 64
        target_storage:
          allOf:
          - $ref: '#/components/schemas/StorageRequest'
          nullable: true
        source_storage:
          allOf:
          - $ref: '#/components/schemas/StorageRequest'
          nullable: true
    PatchedUserRequest:
      type: object
      properties:
        username:
          type: string
          minLength: 1
          description: Required. 150 characters or fewer. Letters, digits and @/./+/-/_
            only.
          pattern: ^[\w.@+-]+$
          maxLength: 150
        first_name:
          type: string
          maxLength: 150
        last_name:
          type: string
          maxLength: 150
        email:
          type: string
          format: email
          title: Email address
          maxLength: 254
        groups:
          type: array
          items:
            type: string
            minLength: 1
        is_staff:
          type: boolean
          title: Staff status
          description: Designates whether the user can log into this admin site.
        is_superuser:
          type: boolean
          title: Superuser status
          description: Designates that this user has all permissions without explicitly
            assigning them.
        is_active:
          type: boolean
          title: Active
          description: Designates whether this user should be treated as active. Unselect
            this instead of deleting accounts.
    PatchedWebhookWriteRequest:
      type: object
      properties:
        target_url:
          type: string
          format: uri
          minLength: 1
          maxLength: 8192
        description:
          type: string
          maxLength: 128
        content_type:
          $ref: '#/components/schemas/WebhookContentType'
        secret:
          type: string
          maxLength: 64
        is_active:
          type: boolean
        enable_ssl:
          type: boolean
        events:
          type: array
          items:
            $ref: '#/components/schemas/EventsEnum'
          writeOnly: true
    Plugins:
      type: object
      properties:
        GIT_INTEGRATION:
          type: boolean
        ANALYTICS:
          type: boolean
        MODELS:
          type: boolean
        PREDICT:
          type: boolean
      required:
      - ANALYTICS
      - GIT_INTEGRATION
      - MODELS
      - PREDICT
    ProjectFileRequest:
      type: object
      properties:
        project_file:
          type: string
          format: binary
      required:
      - project_file
    ProjectRead:
      type: object
      properties:
        url:
          type: string
          format: uri
          readOnly: true
        id:
          type: integer
          readOnly: true
        name:
          type: string
          readOnly: true
        owner:
          allOf:
          - $ref: '#/components/schemas/BasicUser'
          readOnly: true
        assignee:
          allOf:
          - $ref: '#/components/schemas/BasicUser'
          readOnly: true
          nullable: true
        bug_tracker:
          type: string
          readOnly: true
        task_subsets:
          type: array
          items:
            type: string
          readOnly: true
        created_date:
          type: string
          format: date-time
          readOnly: true
        updated_date:
          type: string
          format: date-time
          readOnly: true
        status:
          allOf:
          - $ref: '#/components/schemas/JobStatus'
          readOnly: true
        dimension:
          type: string
          readOnly: true
          nullable: true
          maxLength: 16
        organization:
          type: integer
          readOnly: true
          nullable: true
        target_storage:
          allOf:
          - $ref: '#/components/schemas/Storage'
          readOnly: true
          nullable: true
        source_storage:
          allOf:
          - $ref: '#/components/schemas/Storage'
          readOnly: true
          nullable: true
        tasks:
          $ref: '#/components/schemas/TasksSummary'
        labels:
          $ref: '#/components/schemas/LabelsSummary'
      required:
      - labels
      - tasks
    ProjectWriteRequest:
      type: object
      properties:
        name:
          type: string
          minLength: 1
          maxLength: 256
        labels:
          type: array
          items:
            $ref: '#/components/schemas/PatchedLabelRequest'
          writeOnly: true
          default: []
        owner_id:
          type: integer
          writeOnly: true
          nullable: true
        assignee_id:
          type: integer
          writeOnly: true
          nullable: true
        bug_tracker:
          type: string
          maxLength: 2000
        target_storage:
          allOf:
          - $ref: '#/components/schemas/StorageRequest'
          writeOnly: true
        source_storage:
          allOf:
          - $ref: '#/components/schemas/StorageRequest'
          writeOnly: true
        task_subsets:
          type: array
          items:
            type: string
            minLength: 1
          writeOnly: true
      required:
      - name
    ProviderTypeEnum:
      enum:
      - AWS_S3_BUCKET
      - AZURE_CONTAINER
      - GOOGLE_DRIVE
      - GOOGLE_CLOUD_STORAGE
      type: string
      description: |-
        * `AWS_S3_BUCKET` - AWS_S3
        * `AZURE_CONTAINER` - AZURE_CONTAINER
        * `GOOGLE_DRIVE` - GOOGLE_DRIVE
        * `GOOGLE_CLOUD_STORAGE` - GOOGLE_CLOUD_STORAGE
    QualityReport:
      type: object
      properties:
        id:
          type: integer
          readOnly: true
        job_id:
          type: integer
          nullable: true
          readOnly: true
        task_id:
          type: integer
          nullable: true
          readOnly: true
        parent_id:
          type: integer
          nullable: true
          readOnly: true
        target:
          $ref: '#/components/schemas/QualityReportTarget'
        summary:
          $ref: '#/components/schemas/QualityReportSummary'
        parameters:
          $ref: '#/components/schemas/QualityReportParameters'
        created_date:
          type: string
          format: date-time
          readOnly: true
        target_last_updated:
          type: string
          format: date-time
          readOnly: true
        gt_last_updated:
          type: string
          format: date-time
          readOnly: true
      required:
      - parameters
      - summary
      - target
    QualityReportCreateRequest:
      type: object
      properties:
        task_id:
          type: integer
          writeOnly: true
      required:
      - task_id
    QualityReportParameters:
      type: object
      properties:
        iou_threshold:
          type: number
          format: double
      required:
      - iou_threshold
    QualityReportSummary:
      type: object
      properties:
        frame_count:
          type: integer
        frame_share_percent:
          type: number
          format: double
        conflict_count:
          type: integer
        warning_count:
          type: integer
        error_count:
          type: integer
        conflicts_by_type:
          type: object
          additionalProperties:
            type: integer
        valid_count:
          type: integer
        ds_count:
          type: integer
        gt_count:
          type: integer
      required:
      - conflict_count
      - conflicts_by_type
      - ds_count
      - error_count
      - frame_count
      - frame_share_percent
      - gt_count
      - valid_count
      - warning_count
    QualityReportTarget:
      enum:
      - job
      - task
      type: string
      description: |-
        * `job` - JOB
        * `task` - TASK
    QualitySettings:
      type: object
      properties:
        id:
          type: integer
          readOnly: true
        task_id:
          type: integer
          readOnly: true
        iou_threshold:
          type: number
          format: double
          description: Used for distinction between matched / unmatched shapes
        oks_sigma:
          type: number
          format: double
          description: |
            Like IoU threshold, but for points.
            The percent of the bbox area, used as the radius of the circle around the GT point,
            where the checked point is expected to be.
            Read more: https://cocodataset.org/#keypoints-eval
        line_thickness:
          type: number
          format: double
          description: |
            Thickness of polylines, relatively to the (image area) ^ 0.5.
            The distance to the boundary around the GT line,
            inside of which the checked line points should be
        low_overlap_threshold:
          type: number
          format: double
          description: Used for distinction between strong / weak (low_overlap) matches
        oriented_lines:
          type: boolean
          description: Indicates that polylines have direction
        line_orientation_threshold:
          type: number
          format: double
          description: |
            The minimal gain in the GT IoU between the given and reversed line directions
            to consider the line inverted. Only useful with the 'oriented_lines' parameter
        compare_groups:
          type: boolean
          description: Enables or disables annotation group checks
        group_match_threshold:
          type: number
          format: double
          description: |
            Minimal IoU for groups to be considered matching,
            used when the 'compare_groups' is enabled
        check_covered_annotations:
          type: boolean
          description: Check for partially-covered annotations, useful in segmentation
            tasks
        object_visibility_threshold:
          type: number
          format: double
          description: |
            Minimal visible area percent of the spatial annotations (polygons, masks)
            for reporting covered annotations,
            useful with the 'check_covered_annotations' option
        panoptic_comparison:
          type: boolean
          description: Use only the visible part of the masks and polygons in comparisons
        compare_attributes:
          type: boolean
    RegisterSerializerEx:
      type: object
      properties:
        username:
          type: string
          maxLength: 150
          minLength: 5
        email:
          type: string
          format: email
        first_name:
          type: string
        last_name:
          type: string
      required:
      - username
    RegisterSerializerExRequest:
      type: object
      properties:
        username:
          type: string
          minLength: 5
          maxLength: 150
        email:
          type: string
          format: email
          minLength: 1
        password1:
          type: string
          writeOnly: true
          minLength: 1
        password2:
          type: string
          writeOnly: true
          minLength: 1
        first_name:
          type: string
          minLength: 1
        last_name:
          type: string
          minLength: 1
      required:
      - password1
      - password2
      - username
    RestAuthDetail:
      type: object
      properties:
        detail:
          type: string
          readOnly: true
    RoleEnum:
      enum:
      - worker
      - supervisor
      - maintainer
      - owner
      type: string
      description: |-
        * `worker` - Worker
        * `supervisor` - Supervisor
        * `maintainer` - Maintainer
        * `owner` - Owner
    RqId:
      type: object
      properties:
        rq_id:
          type: string
      required:
      - rq_id
    RqStatus:
      type: object
      properties:
        state:
          $ref: '#/components/schemas/RqStatusStateEnum'
        message:
          type: string
          default: ''
        progress:
          type: number
          format: double
          maximum: 100
          default: 0.0
      required:
      - state
    RqStatusStateEnum:
      enum:
      - Queued
      - Started
      - Finished
      - Failed
      type: string
      description: |-
        * `Queued` - Queued
        * `Started` - Started
        * `Finished` - Finished
        * `Failed` - Failed
    ShapeType:
      enum:
      - rectangle
      - polygon
      - polyline
      - points
      - ellipse
      - cuboid
      - mask
      - skeleton
      type: string
      description: |-
        * `rectangle` - RECTANGLE
        * `polygon` - POLYGON
        * `polyline` - POLYLINE
        * `points` - POINTS
        * `ellipse` - ELLIPSE
        * `cuboid` - CUBOID
        * `mask` - MASK
        * `skeleton` - SKELETON
    SigningRequest:
      type: object
      properties:
        url:
          type: string
          minLength: 1
      required:
      - url
    SortingMethod:
      enum:
      - lexicographical
      - natural
      - predefined
      - random
      type: string
      description: |-
        * `lexicographical` - LEXICOGRAPHICAL
        * `natural` - NATURAL
        * `predefined` - PREDEFINED
        * `random` - RANDOM
    Storage:
      type: object
      properties:
        id:
          type: integer
          readOnly: true
        location:
          $ref: '#/components/schemas/LocationEnum'
        cloud_storage_id:
          type: integer
          maximum: 2147483647
          minimum: -2147483648
          nullable: true
    StorageMethod:
      enum:
      - cache
      - file_system
      type: string
      description: |-
        * `cache` - CACHE
        * `file_system` - FILE_SYSTEM
    StorageRequest:
      type: object
      properties:
        location:
          $ref: '#/components/schemas/LocationEnum'
        cloud_storage_id:
          type: integer
          maximum: 2147483647
          minimum: -2147483648
          nullable: true
    StorageType:
      enum:
      - cloud_storage
      - local
      - share
      type: string
      description: |-
        * `cloud_storage` - CLOUD_STORAGE
        * `local` - LOCAL
        * `share` - SHARE
    SubLabeledShape:
      type: object
      properties:
        type:
          $ref: '#/components/schemas/ShapeType'
        occluded:
          type: boolean
          default: false
        outside:
          type: boolean
          default: false
        z_order:
          type: integer
          default: 0
        rotation:
          type: number
          format: double
          maximum: 360
          minimum: 0
          default: 0.0
        points:
          type: array
          items:
            type: number
            format: double
        id:
          type: integer
          nullable: true
        frame:
          type: integer
          minimum: 0
        label_id:
          type: integer
          minimum: 0
        group:
          type: integer
          minimum: 0
          nullable: true
        source:
          type: string
          default: manual
        attributes:
          type: array
          items:
            $ref: '#/components/schemas/AttributeVal'
          default: []
      required:
      - frame
      - label_id
      - type
    SubLabeledShapeRequest:
      type: object
      properties:
        type:
          $ref: '#/components/schemas/ShapeType'
        occluded:
          type: boolean
          default: false
        outside:
          type: boolean
          default: false
        z_order:
          type: integer
          default: 0
        rotation:
          type: number
          format: double
          maximum: 360
          minimum: 0
          default: 0.0
        points:
          type: array
          items:
            type: number
            format: double
        id:
          type: integer
          nullable: true
        frame:
          type: integer
          minimum: 0
        label_id:
          type: integer
          minimum: 0
        group:
          type: integer
          minimum: 0
          nullable: true
        source:
          type: string
          minLength: 1
          default: manual
        attributes:
          type: array
          items:
            $ref: '#/components/schemas/AttributeValRequest'
          default: []
      required:
      - frame
      - label_id
      - type
    SubLabeledTrack:
      type: object
      properties:
        id:
          type: integer
          nullable: true
        frame:
          type: integer
          minimum: 0
        label_id:
          type: integer
          minimum: 0
        group:
          type: integer
          minimum: 0
          nullable: true
        source:
          type: string
          default: manual
        shapes:
          type: array
          items:
            $ref: '#/components/schemas/TrackedShape'
        attributes:
          type: array
          items:
            $ref: '#/components/schemas/AttributeVal'
          default: []
      required:
      - frame
      - label_id
      - shapes
    SubLabeledTrackRequest:
      type: object
      properties:
        id:
          type: integer
          nullable: true
        frame:
          type: integer
          minimum: 0
        label_id:
          type: integer
          minimum: 0
        group:
          type: integer
          minimum: 0
          nullable: true
        source:
          type: string
          minLength: 1
          default: manual
        shapes:
          type: array
          items:
            $ref: '#/components/schemas/TrackedShapeRequest'
        attributes:
          type: array
          items:
            $ref: '#/components/schemas/AttributeValRequest'
          default: []
      required:
      - frame
      - label_id
      - shapes
    Sublabel:
      type: object
      properties:
        id:
          type: integer
        name:
          type: string
          maxLength: 64
        color:
          type: string
          description: The hex value for the RGB color. Will be generated automatically,
            unless specified explicitly.
        attributes:
          type: array
          items:
            $ref: '#/components/schemas/Attribute'
          default: []
          description: The list of attributes. If you want to remove an attribute,
            you need to recreate the label and specify the remaining attributes.
        type:
          type: string
          description: Associated annotation type for this label
        has_parent:
          type: boolean
      required:
      - name
    SublabelRequest:
      type: object
      properties:
        id:
          type: integer
        name:
          type: string
          minLength: 1
          maxLength: 64
        color:
          type: string
          description: The hex value for the RGB color. Will be generated automatically,
            unless specified explicitly.
        attributes:
          type: array
          items:
            $ref: '#/components/schemas/AttributeRequest'
          default: []
          description: The list of attributes. If you want to remove an attribute,
            you need to recreate the label and specify the remaining attributes.
        type:
          type: string
          description: Associated annotation type for this label
        has_parent:
          type: boolean
      required:
      - name
    TaskAnnotationsUpdateRequest:
      oneOf:
      - $ref: '#/components/schemas/LabeledDataRequest'
      - $ref: '#/components/schemas/AnnotationFileRequest'
      nullable: true
    TaskAnnotationsWriteRequest:
      oneOf:
      - $ref: '#/components/schemas/AnnotationFileRequest'
      nullable: true
    TaskFileRequest:
      type: object
      properties:
        task_file:
          type: string
          format: binary
      required:
      - task_file
    TaskRead:
      type: object
      properties:
        url:
          type: string
          format: uri
          readOnly: true
        id:
          type: integer
          readOnly: true
        name:
          type: string
          readOnly: true
        project_id:
          type: integer
          nullable: true
        mode:
          type: string
          readOnly: true
        owner:
          $ref: '#/components/schemas/BasicUser'
        assignee:
          allOf:
          - $ref: '#/components/schemas/BasicUser'
          nullable: true
        bug_tracker:
          type: string
          readOnly: true
        created_date:
          type: string
          format: date-time
          readOnly: true
        updated_date:
          type: string
          format: date-time
          readOnly: true
        overlap:
          type: integer
          readOnly: true
          nullable: true
        segment_size:
          type: integer
          readOnly: true
        status:
          allOf:
          - $ref: '#/components/schemas/JobStatus'
          readOnly: true
        data_chunk_size:
          type: integer
          maximum: 2147483647
          minimum: 0
          nullable: true
          readOnly: true
        data_compressed_chunk_type:
          allOf:
          - $ref: '#/components/schemas/ChunkType'
          readOnly: true
        data_original_chunk_type:
          allOf:
          - $ref: '#/components/schemas/ChunkType'
          readOnly: true
        size:
          type: integer
          maximum: 2147483647
          minimum: 0
          readOnly: true
        image_quality:
          type: integer
          maximum: 32767
          minimum: 0
          readOnly: true
        data:
          type: integer
          readOnly: true
        dimension:
          type: string
        subset:
          type: string
          readOnly: true
        organization:
          type: integer
          readOnly: true
          nullable: true
        target_storage:
          allOf:
          - $ref: '#/components/schemas/Storage'
          nullable: true
        source_storage:
          allOf:
          - $ref: '#/components/schemas/Storage'
          nullable: true
        jobs:
          $ref: '#/components/schemas/JobsSummary'
        labels:
          $ref: '#/components/schemas/LabelsSummary'
      required:
      - jobs
      - labels
    TaskWriteRequest:
      type: object
      properties:
        name:
          type: string
          minLength: 1
          maxLength: 256
        project_id:
          type: integer
          nullable: true
        owner_id:
          type: integer
          writeOnly: true
          nullable: true
        assignee_id:
          type: integer
          writeOnly: true
          nullable: true
        bug_tracker:
          type: string
          maxLength: 2000
        overlap:
          type: integer
          maximum: 2147483647
          minimum: 0
          nullable: true
        segment_size:
          type: integer
          maximum: 2147483647
          minimum: 0
        labels:
          type: array
          items:
            $ref: '#/components/schemas/PatchedLabelRequest'
        subset:
          type: string
          maxLength: 64
        target_storage:
          allOf:
          - $ref: '#/components/schemas/StorageRequest'
          nullable: true
        source_storage:
          allOf:
          - $ref: '#/components/schemas/StorageRequest'
          nullable: true
      required:
      - name
    TasksSummary:
      type: object
      properties:
        count:
          type: integer
          default: 0
        url:
          type: string
          format: uri
          readOnly: true
    Token:
      type: object
      description: Serializer for Token model.
      properties:
        key:
          type: string
          maxLength: 40
      required:
      - key
    TrackedShape:
      type: object
      properties:
        type:
          $ref: '#/components/schemas/ShapeType'
        occluded:
          type: boolean
          default: false
        outside:
          type: boolean
          default: false
        z_order:
          type: integer
          default: 0
        rotation:
          type: number
          format: double
          maximum: 360
          minimum: 0
          default: 0.0
        points:
          type: array
          items:
            type: number
            format: double
        id:
          type: integer
          nullable: true
        frame:
          type: integer
          minimum: 0
        attributes:
          type: array
          items:
            $ref: '#/components/schemas/AttributeVal'
          default: []
      required:
      - frame
      - type
    TrackedShapeRequest:
      type: object
      properties:
        type:
          $ref: '#/components/schemas/ShapeType'
        occluded:
          type: boolean
          default: false
        outside:
          type: boolean
          default: false
        z_order:
          type: integer
          default: 0
        rotation:
          type: number
          format: double
          maximum: 360
          minimum: 0
          default: 0.0
        points:
          type: array
          items:
            type: number
            format: double
        id:
          type: integer
          nullable: true
        frame:
          type: integer
          minimum: 0
        attributes:
          type: array
          items:
            $ref: '#/components/schemas/AttributeValRequest'
          default: []
      required:
      - frame
      - type
    User:
      type: object
      properties:
        url:
          type: string
          format: uri
          readOnly: true
        id:
          type: integer
          readOnly: true
        username:
          type: string
          description: Required. 150 characters or fewer. Letters, digits and @/./+/-/_
            only.
          pattern: ^[\w.@+-]+$
          maxLength: 150
        first_name:
          type: string
          maxLength: 150
        last_name:
          type: string
          maxLength: 150
        email:
          type: string
          format: email
          title: Email address
          maxLength: 254
        groups:
          type: array
          items:
            type: string
        is_staff:
          type: boolean
          title: Staff status
          description: Designates whether the user can log into this admin site.
        is_superuser:
          type: boolean
          title: Superuser status
          description: Designates that this user has all permissions without explicitly
            assigning them.
        is_active:
          type: boolean
          title: Active
          description: Designates whether this user should be treated as active. Unselect
            this instead of deleting accounts.
        last_login:
          type: string
          format: date-time
          readOnly: true
          nullable: true
        date_joined:
          type: string
          format: date-time
          readOnly: true
      required:
      - groups
      - username
    WebhookContentType:
      enum:
      - application/json
      type: string
      description: '* `application/json` - JSON'
    WebhookDeliveryRead:
      type: object
      properties:
        id:
          type: integer
          readOnly: true
        webhook_id:
          type: integer
          readOnly: true
        event:
          type: string
          readOnly: true
        status_code:
          type: integer
          readOnly: true
          nullable: true
        redelivery:
          type: boolean
          readOnly: true
        created_date:
          type: string
          format: date-time
          readOnly: true
        updated_date:
          type: string
          format: date-time
          readOnly: true
        changed_fields:
          type: string
          readOnly: true
        request:
          type: object
          additionalProperties: {}
          readOnly: true
        response:
          type: object
          additionalProperties: {}
          readOnly: true
    WebhookRead:
      type: object
      properties:
        id:
          type: integer
          readOnly: true
        url:
          type: string
          format: uri
          readOnly: true
        target_url:
          type: string
          format: uri
          readOnly: true
        description:
          type: string
          readOnly: true
        type:
          $ref: '#/components/schemas/WebhookType'
        content_type:
          $ref: '#/components/schemas/WebhookContentType'
        is_active:
          type: boolean
          readOnly: true
        enable_ssl:
          type: boolean
          readOnly: true
        created_date:
          type: string
          format: date-time
          readOnly: true
        updated_date:
          type: string
          format: date-time
          readOnly: true
        owner:
          allOf:
          - $ref: '#/components/schemas/BasicUser'
          readOnly: true
        project_id:
          type: integer
          nullable: true
        organization:
          type: integer
          readOnly: true
          nullable: true
        events:
          type: array
          items:
            $ref: '#/components/schemas/EventsEnum'
          readOnly: true
        last_status:
          type: integer
          readOnly: true
        last_delivery_date:
          type: string
          format: date-time
          readOnly: true
      required:
      - content_type
      - type
    WebhookType:
      enum:
      - organization
      - project
      type: string
      description: |-
        * `organization` - ORGANIZATION
        * `project` - PROJECT
    WebhookWriteRequest:
      type: object
      properties:
        target_url:
          type: string
          format: uri
          minLength: 1
          maxLength: 8192
        description:
          type: string
          maxLength: 128
        type:
          $ref: '#/components/schemas/WebhookType'
        content_type:
          $ref: '#/components/schemas/WebhookContentType'
        secret:
          type: string
          maxLength: 64
        is_active:
          type: boolean
        enable_ssl:
          type: boolean
        project_id:
          type: integer
          writeOnly: true
          nullable: true
        events:
          type: array
          items:
            $ref: '#/components/schemas/EventsEnum'
          writeOnly: true
      required:
      - events
      - target_url
      - type
  securitySchemes:
    basicAuth:
      type: http
      scheme: basic
    csrfAuth:
      type: apiKey
      in: cookie
      name: csrftoken
      description: Can be sent as a cookie or as the X-CSRFTOKEN header
    sessionAuth:
      type: apiKey
      in: cookie
      name: sessionid
    signatureAuth:
      type: apiKey
      in: query
      name: sign
      description: Can be used to share URLs to private links
    tokenAuth:
      type: apiKey
      in: header
      name: Authorization
      description: |2

        To authenticate using a token (or API key), you need to have 3 components in a request:
        - the 'sessionid' cookie
        - the 'csrftoken' cookie or 'X-CSRFTOKEN' header
        - the 'Authentication' header with the 'Token ' prefix

        You can obtain an API key (the token) from the server response on
        the basic auth request.
      x-token-prefix: Token
externalDocs:
  description: CVAT documentation
  url: https://opencv.github.io/cvat/docs/<|MERGE_RESOLUTION|>--- conflicted
+++ resolved
@@ -3819,11 +3819,8 @@
           description: ''
     patch:
       operationId: quality_partial_update_settings
-<<<<<<< HEAD
-=======
       summary: Methods does a partial update of chosen fields in the quality settings
         instance
->>>>>>> f5d3fa0f
       parameters:
       - in: path
         name: id
