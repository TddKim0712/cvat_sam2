--- conflicted
+++ resolved
@@ -1,10 +1,6 @@
 {
   "name": "cvat-ui",
-<<<<<<< HEAD
-  "version": "1.12.0",
-=======
-  "version": "1.12.1",
->>>>>>> 473d6999
+  "version": "1.13.0",
   "description": "CVAT single-page application",
   "main": "src/index.tsx",
   "scripts": {
