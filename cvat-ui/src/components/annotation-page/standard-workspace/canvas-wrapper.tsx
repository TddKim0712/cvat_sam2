// Copyright (C) 2020 Intel Corporation
//
// SPDX-License-Identifier: MIT

import React from 'react';
import { GlobalHotKeys, KeyMap } from 'react-hotkeys';
import Slider, { SliderValue } from 'antd/lib/slider';
import Layout from 'antd/lib/layout';
import Icon from 'antd/lib/icon';
import Tooltip from 'antd/lib/tooltip';

<<<<<<< HEAD
import {
    Layout,
    Slider,
    Icon,
    Tooltip,
} from 'antd';

import { SliderValue } from 'antd/lib//slider';
import {
    ColorBy,
    GridColor,
    ObjectType,
    ContextMenuType,
} from 'reducers/interfaces';
=======
>>>>>>> 55677e03
import { Canvas } from 'cvat-canvas';
import getCore from 'cvat-core';
import {
    ColorBy,
    GridColor,
    ObjectType,
    Workspace,
} from 'reducers/interfaces';

const cvat = getCore();

const MAX_DISTANCE_TO_OPEN_SHAPE = 50;

interface Props {
    sidebarCollapsed: boolean;
    canvasInstance: Canvas;
    jobInstance: any;
    activatedStateID: number | null;
    activatedAttributeID: number | null;
    selectedStatesID: number[];
    annotations: any[];
    frameData: any;
    frameAngle: number;
    frame: number;
    opacity: number;
    colorBy: ColorBy;
    selectedOpacity: number;
    blackBorders: boolean;
    grid: boolean;
    gridSize: number;
    gridColor: GridColor;
    gridOpacity: number;
    activeLabelID: number;
    activeObjectType: ObjectType;
    curZLayer: number;
    minZLayer: number;
    maxZLayer: number;
    brightnessLevel: number;
    contrastLevel: number;
    saturationLevel: number;
    resetZoom: boolean;
<<<<<<< HEAD
    contextVisible: boolean;
    contextType: ContextMenuType;
=======
    aamZoomMargin: number;
    workspace: Workspace;
>>>>>>> 55677e03
    onSetupCanvas: () => void;
    onDragCanvas: (enabled: boolean) => void;
    onZoomCanvas: (enabled: boolean) => void;
    onMergeObjects: (enabled: boolean) => void;
    onGroupObjects: (enabled: boolean) => void;
    onSplitTrack: (enabled: boolean) => void;
    onEditShape: (enabled: boolean) => void;
    onShapeDrawn: () => void;
    onResetCanvas: () => void;
    onUpdateAnnotations(states: any[]): void;
    onCreateAnnotations(sessionInstance: any, frame: number, states: any[]): void;
    onMergeAnnotations(sessionInstance: any, frame: number, states: any[]): void;
    onGroupAnnotations(sessionInstance: any, frame: number, states: any[]): void;
    onSplitAnnotations(sessionInstance: any, frame: number, state: any): void;
    onActivateObject(activatedStateID: number | null): void;
    onSelectObjects(selectedStatesID: number[]): void;
    onUpdateContextMenu(visible: boolean, left: number, top: number, type: ContextMenuType): void;
    onAddZLayer(): void;
    onSwitchZLayer(cur: number): void;
    onChangeBrightnessLevel(level: number): void;
    onChangeContrastLevel(level: number): void;
    onChangeSaturationLevel(level: number): void;
    onChangeGridOpacity(opacity: number): void;
    onChangeGridColor(color: GridColor): void;
    onSwitchGrid(enabled: boolean): void;
}

export default class CanvasWrapperComponent extends React.PureComponent<Props> {
    public componentDidMount(): void {
        const {
            canvasInstance,
            curZLayer,
        } = this.props;

        // It's awful approach from the point of view React
        // But we do not have another way because cvat-canvas returns regular DOM element
        const [wrapper] = window.document
            .getElementsByClassName('cvat-canvas-container');
        wrapper.appendChild(canvasInstance.html());

        canvasInstance.setZLayer(curZLayer);
        this.initialSetup();
        this.updateCanvas();
    }

    public componentDidUpdate(prevProps: Props): void {
        const {
            opacity,
            colorBy,
            selectedOpacity,
            blackBorders,
            frameData,
            frameAngle,
            annotations,
            canvasInstance,
            sidebarCollapsed,
            activatedStateID,
            curZLayer,
            resetZoom,
            grid,
            gridOpacity,
            gridColor,
            brightnessLevel,
            contrastLevel,
            saturationLevel,
            workspace,
        } = this.props;

        if (prevProps.sidebarCollapsed !== sidebarCollapsed) {
            const [sidebar] = window.document.getElementsByClassName('cvat-objects-sidebar');
            if (sidebar) {
                sidebar.addEventListener('transitionend', () => {
                    canvasInstance.fitCanvas();
                }, { once: true });
            }
        }

        if (prevProps.activatedStateID !== null
            && prevProps.activatedStateID !== activatedStateID) {
            canvasInstance.activate(null);
        }

        if (activatedStateID) {
            const el = window.document.getElementById(`cvat_canvas_shape_${prevProps.activatedStateID}`);
            if (el) {
                (el as any).instance.fill({ opacity: opacity / 100 });
            }
        }

        if (gridOpacity !== prevProps.gridOpacity
            || gridColor !== prevProps.gridColor
            || grid !== prevProps.grid) {
            const gridElement = window.document.getElementById('cvat_canvas_grid');
            const gridPattern = window.document.getElementById('cvat_canvas_grid_pattern');
            if (gridElement) {
                gridElement.style.display = grid ? 'block' : 'none';
            }
            if (gridPattern) {
                gridPattern.style.stroke = gridColor.toLowerCase();
                gridPattern.style.opacity = `${gridOpacity / 100}`;
            }
        }

        if (brightnessLevel !== prevProps.brightnessLevel
            || contrastLevel !== prevProps.contrastLevel
            || saturationLevel !== prevProps.saturationLevel) {
            const backgroundElement = window.document.getElementById('cvat_canvas_background');
            if (backgroundElement) {
                backgroundElement.style.filter = `brightness(${brightnessLevel / 100})`
                    + `contrast(${contrastLevel / 100})`
                    + `saturate(${saturationLevel / 100})`;
            }
        }

        if (prevProps.curZLayer !== curZLayer) {
            canvasInstance.setZLayer(curZLayer);
        }

        if (prevProps.annotations !== annotations || prevProps.frameData !== frameData) {
            this.updateCanvas();
        }

        if (prevProps.frame !== frameData.number
            && resetZoom
            && workspace !== Workspace.ATTRIBUTE_ANNOTATION
        ) {
            canvasInstance.html().addEventListener('canvas.setup', () => {
                canvasInstance.fit();
            }, { once: true });
        }

        if (prevProps.opacity !== opacity || prevProps.blackBorders !== blackBorders
            || prevProps.selectedOpacity !== selectedOpacity || prevProps.colorBy !== colorBy) {
            this.updateShapesView();
        }

        if (prevProps.frameAngle !== frameAngle) {
            canvasInstance.rotate(frameAngle);
        }

        this.activateOnCanvas();
    }

    public componentWillUnmount(): void {
        const { canvasInstance } = this.props;

        canvasInstance.html().removeEventListener('mousedown', this.onCanvasMouseDown);
        canvasInstance.html().removeEventListener('click', this.onCanvasClicked);
        canvasInstance.html().removeEventListener('contextmenu', this.onCanvasContextMenu);
        canvasInstance.html().removeEventListener('canvas.editstart', this.onCanvasEditStart);
        canvasInstance.html().removeEventListener('canvas.edited', this.onCanvasEditDone);
        canvasInstance.html().removeEventListener('canvas.dragstart', this.onCanvasDragStart);
        canvasInstance.html().removeEventListener('canvas.dragstop', this.onCanvasDragDone);
        canvasInstance.html().removeEventListener('canvas.zoomstart', this.onCanvasZoomStart);
        canvasInstance.html().removeEventListener('canvas.zoomstop', this.onCanvasZoomDone);

        canvasInstance.html().removeEventListener('canvas.setup', this.onCanvasSetup);
        canvasInstance.html().removeEventListener('canvas.canceled', this.onCanvasCancel);
        canvasInstance.html().removeEventListener('canvas.find', this.onCanvasFindObject);
        canvasInstance.html().removeEventListener('canvas.deactivated', this.onCanvasShapeDeactivated);
        canvasInstance.html().removeEventListener('canvas.moved', this.onCanvasCursorMoved);

        canvasInstance.html().removeEventListener('canvas.clicked', this.onCanvasShapeClicked);
        canvasInstance.html().removeEventListener('canvas.drawn', this.onCanvasShapeDrawn);
        canvasInstance.html().removeEventListener('canvas.merged', this.onCanvasObjectsMerged);
        canvasInstance.html().removeEventListener('canvas.groupped', this.onCanvasObjectsGroupped);
        canvasInstance.html().addEventListener('canvas.splitted', this.onCanvasTrackSplitted);

        window.removeEventListener('resize', this.fitCanvas);
    }

    private onCanvasShapeDrawn = (event: any): void => {
        const {
            jobInstance,
            activeLabelID,
            activeObjectType,
            frame,
            onShapeDrawn,
            onCreateAnnotations,
        } = this.props;

        if (!event.detail.continue) {
            onShapeDrawn();
        }

        const { state } = event.detail;
        if (!state.objectType) {
            state.objectType = activeObjectType;
        }

        if (!state.label) {
            [state.label] = jobInstance.task.labels
                .filter((label: any) => label.id === activeLabelID);
        }

        if (typeof (state.occluded) === 'undefined') {
            state.occluded = false;
        }

        state.frame = frame;
        const objectState = new cvat.classes.ObjectState(state);
        onCreateAnnotations(jobInstance, frame, [objectState]);
    };

    private onCanvasObjectsMerged = (event: any): void => {
        const {
            jobInstance,
            frame,
            onMergeAnnotations,
            onMergeObjects,
        } = this.props;

        onMergeObjects(false);

        const { states } = event.detail;
        onMergeAnnotations(jobInstance, frame, states);
    };

    private onCanvasObjectsGroupped = (event: any): void => {
        const {
            jobInstance,
            frame,
            onGroupAnnotations,
            onGroupObjects,
        } = this.props;

        onGroupObjects(false);

        const { states } = event.detail;
        onGroupAnnotations(jobInstance, frame, states);
    };

    private onCanvasTrackSplitted = (event: any): void => {
        const {
            jobInstance,
            frame,
            onSplitAnnotations,
            onSplitTrack,
        } = this.props;

        onSplitTrack(false);

        const { state } = event.detail;
        onSplitAnnotations(jobInstance, frame, state);
    };

    private fitCanvas = (): void => {
        const { canvasInstance } = this.props;
        canvasInstance.fitCanvas();
    };

    private onCanvasMouseDown = (e: MouseEvent): void => {
        const { workspace, activatedStateID, onActivateObject } = this.props;

        if ((e.target as HTMLElement).tagName === 'svg') {
            if (activatedStateID !== null && workspace !== Workspace.ATTRIBUTE_ANNOTATION) {
                onActivateObject(null);
            }
        }
    };

    private onCanvasClicked = (): void => {
        if (document.activeElement instanceof HTMLElement) {
            document.activeElement.blur();
        }
    };

    private onCanvasContextMenu = (e: MouseEvent): void => {
        const { activatedStateID, onUpdateContextMenu } = this.props;
        onUpdateContextMenu(activatedStateID !== null, e.clientX, e.clientY);
    };

    private onCanvasShapeClicked = (e: any): void => {
        const { clientID } = e.detail.state;
        const sidebarItem = window.document
            .getElementById(`cvat-objects-sidebar-state-item-${clientID}`);
        if (sidebarItem) {
            sidebarItem.scrollIntoView();
        }
    };

    private onCanvasShapeDeactivated = (e: any): void => {
        const { onActivateObject, activatedStateID } = this.props;
        const { state } = e.detail;

        // when we activate element, canvas deactivates the previous
        // and triggers this event
        // in this case we do not need to update our state
        if (state.clientID === activatedStateID) {
            onActivateObject(null);
        }
    };

    private onCanvasCursorMoved = async (event: any): Promise<void> => {
        const {
            jobInstance,
            activatedStateID,
            workspace,
            onActivateObject,
        } = this.props;

        if (workspace === Workspace.ATTRIBUTE_ANNOTATION) {
            return;
        }

        const result = await jobInstance.annotations.select(
            event.detail.states,
            event.detail.x,
            event.detail.y,
        );

        if (result && result.state) {
            if (result.state.shapeType === 'polyline' || result.state.shapeType === 'points') {
                if (result.distance > MAX_DISTANCE_TO_OPEN_SHAPE) {
                    return;
                }
            }

            if (activatedStateID !== result.state.clientID) {
                onActivateObject(result.state.clientID);
            }
        }
    };

    private onCanvasEditStart = (): void => {
        const { onActivateObject, onEditShape } = this.props;
        onActivateObject(null);
        onEditShape(true);
    };

    private onCanvasEditDone = (event: any): void => {
        const {
            onEditShape,
            onUpdateAnnotations,
        } = this.props;

        onEditShape(false);

        const {
            state,
            points,
        } = event.detail;
        state.points = points;
        onUpdateAnnotations([state]);
    };

    private onCanvasDragStart = (): void => {
        const { onDragCanvas } = this.props;
        onDragCanvas(true);
    };

    private onCanvasDragDone = (): void => {
        const { onDragCanvas } = this.props;
        onDragCanvas(false);
    };

    private onCanvasZoomStart = (): void => {
        const { onZoomCanvas } = this.props;
        onZoomCanvas(true);
    };

    private onCanvasZoomDone = (): void => {
        const { onZoomCanvas } = this.props;
        onZoomCanvas(false);
    };

    private onCanvasSetup = (): void => {
        const { onSetupCanvas } = this.props;
        onSetupCanvas();
        this.updateShapesView();
        this.activateOnCanvas();
    };

    private onCanvasCancel = (): void => {
        const { onResetCanvas } = this.props;
        onResetCanvas();
    };

    private onCanvasFindObject = async (e: any): Promise<void> => {
        const { jobInstance, canvasInstance } = this.props;

        const result = await jobInstance.annotations
            .select(e.detail.states, e.detail.x, e.detail.y);

        if (result && result.state) {
            if (result.state.shapeType === 'polyline' || result.state.shapeType === 'points') {
                if (result.distance > MAX_DISTANCE_TO_OPEN_SHAPE) {
                    return;
                }
            }

            canvasInstance.select(result.state);
        }
    };

    private activateOnCanvas(): void {
        const {
            activatedStateID,
            activatedAttributeID,
            canvasInstance,
            selectedOpacity,
            aamZoomMargin,
            workspace,
            annotations,
        } = this.props;

        if (activatedStateID !== null) {
            if (workspace === Workspace.ATTRIBUTE_ANNOTATION) {
                const [activatedState] = annotations
                    .filter((state: any): boolean => state.clientID === activatedStateID);
                if (activatedState.objectType !== ObjectType.TAG) {
                    canvasInstance.focus(activatedStateID, aamZoomMargin);
                } else {
                    canvasInstance.fit();
                }
            }
            canvasInstance.activate(activatedStateID, activatedAttributeID);
            const el = window.document.getElementById(`cvat_canvas_shape_${activatedStateID}`);
            if (el) {
                (el as any as SVGElement).setAttribute('fill-opacity', `${selectedOpacity / 100}`);
            }
        }
    }

    private updateShapesView(): void {
        const {
            annotations,
            opacity,
            colorBy,
            blackBorders,
        } = this.props;

        for (const state of annotations) {
            let shapeColor = '';
            if (colorBy === ColorBy.INSTANCE) {
                shapeColor = state.color;
            } else if (colorBy === ColorBy.GROUP) {
                shapeColor = state.group.color;
            } else if (colorBy === ColorBy.LABEL) {
                shapeColor = state.label.color;
            }

            // TODO: In this approach CVAT-UI know details of implementations CVAT-CANVAS (svg.js)
            const shapeView = window.document.getElementById(`cvat_canvas_shape_${state.clientID}`);
            if (shapeView) {
                const handler = (shapeView as any).instance.remember('_selectHandler');
                if (handler && handler.nested) {
                    handler.nested.fill({ color: shapeColor });
                }
                (shapeView as any).instance.fill({ color: shapeColor, opacity: opacity / 100 });
                (shapeView as any).instance.stroke({ color: blackBorders ? 'black' : shapeColor });
            }
        }
    }

    private updateCanvas(): void {
        const {
            annotations,
            frameData,
            frameAngle,
            canvasInstance,
        } = this.props;

        if (frameData !== null) {
            canvasInstance.setup(frameData, annotations
                .filter((e) => e.objectType !== ObjectType.TAG));
            canvasInstance.rotate(frameAngle);
        }
    }

    private initialSetup(): void {
        const {
            grid,
            gridSize,
            gridColor,
            gridOpacity,
            canvasInstance,
            brightnessLevel,
            contrastLevel,
            saturationLevel,
        } = this.props;

        // Size
        window.addEventListener('resize', this.fitCanvas);
        this.fitCanvas();

        // Grid
        const gridElement = window.document.getElementById('cvat_canvas_grid');
        const gridPattern = window.document.getElementById('cvat_canvas_grid_pattern');
        if (gridElement) {
            gridElement.style.display = grid ? 'block' : 'none';
        }
        if (gridPattern) {
            gridPattern.style.stroke = gridColor.toLowerCase();
            gridPattern.style.opacity = `${gridOpacity / 100}`;
        }
        canvasInstance.grid(gridSize, gridSize);

        // Filters
        const backgroundElement = window.document.getElementById('cvat_canvas_background');
        if (backgroundElement) {
            backgroundElement.style.filter = `brightness(${brightnessLevel / 100})`
                + `contrast(${contrastLevel / 100})`
                + `saturate(${saturationLevel / 100})`;
        }

        // Events
<<<<<<< HEAD
        canvasInstance.html().addEventListener('mousedown', (e: MouseEvent): void => {
            const {
                activatedStateID,
            } = this.props;

            if ((e.target as HTMLElement).tagName === 'svg' && activatedStateID !== null) {
                onActivateObject(null);
            }
        });

        canvasInstance.html().addEventListener('click', (): void => {
            if (document.activeElement) {
                (document.activeElement as HTMLElement).blur();
            }
        });

        canvasInstance.html().addEventListener('contextmenu', (e: MouseEvent): void => {
            const {
                activatedStateID,
                contextType,
                contextVisible,
            } = this.props;

            if (!(contextVisible && contextType === ContextMenuType.CANVAS_SHAPE_POINT)) {
                onUpdateContextMenu(activatedStateID !== null, e.clientX, e.clientY,
                    ContextMenuType.CANVAS_SHAPE);
            }
        });

        canvasInstance.html().addEventListener('canvas.editstart', (): void => {
            onActivateObject(null);
            onEditShape(true);
        });

        canvasInstance.html().addEventListener('canvas.setup', (): void => {
            onSetupCanvas();
            this.updateShapesView();
            this.activateOnCanvas();
        });

=======
>>>>>>> 55677e03
        canvasInstance.html().addEventListener('canvas.setup', () => {
            const { activatedStateID, activatedAttributeID } = this.props;
            canvasInstance.fit();
            canvasInstance.activate(activatedStateID, activatedAttributeID);
        }, { once: true });

<<<<<<< HEAD
        canvasInstance.html().addEventListener('canvas.canceled', () => {
            onResetCanvas();
        });

        canvasInstance.html().addEventListener('canvas.dragstart', () => {
            onDragCanvas(true);
        });

        canvasInstance.html().addEventListener('canvas.dragstop', () => {
            onDragCanvas(false);
        });

        canvasInstance.html().addEventListener('canvas.zoomstart', () => {
            onZoomCanvas(true);
        });

        canvasInstance.html().addEventListener('canvas.zoomstop', () => {
            onZoomCanvas(false);
        });

        canvasInstance.html().addEventListener('canvas.clicked', (e: any) => {
            const { clientID } = e.detail.state;
            const sidebarItem = window.document
                .getElementById(`cvat-objects-sidebar-state-item-${clientID}`);
            if (sidebarItem) {
                sidebarItem.scrollIntoView();
            }
        });

        canvasInstance.html().addEventListener('canvas.deactivated', (e: any): void => {
            const { activatedStateID } = this.props;
            const { state } = e.detail;

            // when we activate element, canvas deactivates the previous
            // and triggers this event
            // in this case we do not need to update our state
            if (state.clientID === activatedStateID) {
                onActivateObject(null);
            }
        });

        canvasInstance.html().addEventListener('canvas.moved', async (event: any): Promise<void> => {
            const { activatedStateID } = this.props;
            const result = await jobInstance.annotations.select(
                event.detail.states,
                event.detail.x,
                event.detail.y,
            );

            if (result && result.state) {
                if (result.state.shapeType === 'polyline' || result.state.shapeType === 'points') {
                    if (result.distance > MAX_DISTANCE_TO_OPEN_SHAPE) {
                        return;
                    }
                }

                if (activatedStateID !== result.state.clientID) {
                    onActivateObject(result.state.clientID);
                }
            }
        });

        canvasInstance.html().addEventListener('canvas.find', async (e: any) => {
            const result = await jobInstance.annotations
                .select(e.detail.states, e.detail.x, e.detail.y);

            if (result && result.state) {
                if (result.state.shapeType === 'polyline' || result.state.shapeType === 'points') {
                    if (result.distance > MAX_DISTANCE_TO_OPEN_SHAPE) {
                        return;
                    }
                }

                canvasInstance.select(result.state);
            }
        });

        canvasInstance.html().addEventListener('canvas.edited', this.onShapeEdited.bind(this));
        canvasInstance.html().addEventListener('canvas.drawn', this.onShapeDrawn.bind(this));
        canvasInstance.html().addEventListener('canvas.merged', this.onObjectsMerged.bind(this));
        canvasInstance.html().addEventListener('canvas.groupped', this.onObjectsGroupped.bind(this));
        canvasInstance.html().addEventListener('canvas.splitted', this.onTrackSplitted.bind(this));

        canvasInstance.html().addEventListener('point.contextmenu', (event: any) => {
            // const {
            //     activatedStateID,
            // } = this.props;

            // console.log(event);

            // onUpdateContextMenu(activatedStateID !== null, event.detail.mouseEvent.clientX,
            //     event.detail.mouseEvent.clientY, ContextMenuType.CANVAS_SHAPE_POINT);
        });
=======
        canvasInstance.html().addEventListener('mousedown', this.onCanvasMouseDown);
        canvasInstance.html().addEventListener('click', this.onCanvasClicked);
        canvasInstance.html().addEventListener('contextmenu', this.onCanvasContextMenu);
        canvasInstance.html().addEventListener('canvas.editstart', this.onCanvasEditStart);
        canvasInstance.html().addEventListener('canvas.edited', this.onCanvasEditDone);
        canvasInstance.html().addEventListener('canvas.dragstart', this.onCanvasDragStart);
        canvasInstance.html().addEventListener('canvas.dragstop', this.onCanvasDragDone);
        canvasInstance.html().addEventListener('canvas.zoomstart', this.onCanvasZoomStart);
        canvasInstance.html().addEventListener('canvas.zoomstop', this.onCanvasZoomDone);

        canvasInstance.html().addEventListener('canvas.setup', this.onCanvasSetup);
        canvasInstance.html().addEventListener('canvas.canceled', this.onCanvasCancel);
        canvasInstance.html().addEventListener('canvas.find', this.onCanvasFindObject);
        canvasInstance.html().addEventListener('canvas.deactivated', this.onCanvasShapeDeactivated);
        canvasInstance.html().addEventListener('canvas.moved', this.onCanvasCursorMoved);

        canvasInstance.html().addEventListener('canvas.clicked', this.onCanvasShapeClicked);
        canvasInstance.html().addEventListener('canvas.drawn', this.onCanvasShapeDrawn);
        canvasInstance.html().addEventListener('canvas.merged', this.onCanvasObjectsMerged);
        canvasInstance.html().addEventListener('canvas.groupped', this.onCanvasObjectsGroupped);
        canvasInstance.html().addEventListener('canvas.splitted', this.onCanvasTrackSplitted);
>>>>>>> 55677e03
    }

    public render(): JSX.Element {
        const {
            maxZLayer,
            curZLayer,
            minZLayer,
            onSwitchZLayer,
            onAddZLayer,
            brightnessLevel,
            contrastLevel,
            saturationLevel,
            grid,
            gridColor,
            gridOpacity,
            onChangeBrightnessLevel,
            onChangeSaturationLevel,
            onChangeContrastLevel,
            onChangeGridColor,
            onChangeGridOpacity,
            onSwitchGrid,
        } = this.props;

        const preventDefault = (event: KeyboardEvent | undefined): void => {
            if (event) {
                event.preventDefault();
            }
        };

        const keyMap = {
            INCREASE_BRIGHTNESS: {
                name: 'Brightness+',
                description: 'Increase brightness level for the image',
                sequence: 'shift+b+=',
                action: 'keypress',
            },
            DECREASE_BRIGHTNESS: {
                name: 'Brightness-',
                description: 'Decrease brightness level for the image',
                sequence: 'shift+b+-',
                action: 'keydown',
            },
            INCREASE_CONTRAST: {
                name: 'Contrast+',
                description: 'Increase contrast level for the image',
                sequence: 'shift+c+=',
                action: 'keydown',
            },
            DECREASE_CONTRAST: {
                name: 'Contrast-',
                description: 'Decrease contrast level for the image',
                sequence: 'shift+c+-',
                action: 'keydown',
            },
            INCREASE_SATURATION: {
                name: 'Saturation+',
                description: 'Increase saturation level for the image',
                sequence: 'shift+s+=',
                action: 'keydown',
            },
            DECREASE_SATURATION: {
                name: 'Saturation-',
                description: 'Increase contrast level for the image',
                sequence: 'shift+s+-',
                action: 'keydown',
            },
            INCREASE_GRID_OPACITY: {
                name: 'Grid opacity+',
                description: 'Make the grid more visible',
                sequence: 'shift+g+=',
                action: 'keydown',
            },
            DECREASE_GRID_OPACITY: {
                name: 'Grid opacity-',
                description: 'Make the grid less visible',
                sequences: 'shift+g+-',
                action: 'keydown',
            },
            CHANGE_GRID_COLOR: {
                name: 'Grid color',
                description: 'Set another color for the image grid',
                sequence: 'shift+g+enter',
                action: 'keydown',
            },
        };

        const step = 10;
        const handlers = {
            INCREASE_BRIGHTNESS: (event: KeyboardEvent | undefined) => {
                preventDefault(event);
                const maxLevel = 200;
                if (brightnessLevel < maxLevel) {
                    onChangeBrightnessLevel(Math.min(brightnessLevel + step, maxLevel));
                }
            },
            DECREASE_BRIGHTNESS: (event: KeyboardEvent | undefined) => {
                preventDefault(event);
                const minLevel = 50;
                if (brightnessLevel > minLevel) {
                    onChangeBrightnessLevel(Math.max(brightnessLevel - step, minLevel));
                }
            },
            INCREASE_CONTRAST: (event: KeyboardEvent | undefined) => {
                preventDefault(event);
                const maxLevel = 200;
                if (contrastLevel < maxLevel) {
                    onChangeContrastLevel(Math.min(contrastLevel + step, maxLevel));
                }
            },
            DECREASE_CONTRAST: (event: KeyboardEvent | undefined) => {
                preventDefault(event);
                const minLevel = 50;
                if (contrastLevel > minLevel) {
                    onChangeContrastLevel(Math.max(contrastLevel - step, minLevel));
                }
            },
            INCREASE_SATURATION: (event: KeyboardEvent | undefined) => {
                preventDefault(event);
                const maxLevel = 300;
                if (saturationLevel < maxLevel) {
                    onChangeSaturationLevel(Math.min(saturationLevel + step, maxLevel));
                }
            },
            DECREASE_SATURATION: (event: KeyboardEvent | undefined) => {
                preventDefault(event);
                const minLevel = 0;
                if (saturationLevel > minLevel) {
                    onChangeSaturationLevel(Math.max(saturationLevel - step, minLevel));
                }
            },
            INCREASE_GRID_OPACITY: (event: KeyboardEvent | undefined) => {
                preventDefault(event);
                const maxLevel = 100;
                if (!grid) {
                    onSwitchGrid(true);
                }

                if (gridOpacity < maxLevel) {
                    onChangeGridOpacity(Math.min(gridOpacity + step, maxLevel));
                }
            },
            DECREASE_GRID_OPACITY: (event: KeyboardEvent | undefined) => {
                preventDefault(event);
                const minLevel = 0;
                if (gridOpacity - step <= minLevel) {
                    onSwitchGrid(false);
                }

                if (gridOpacity > minLevel) {
                    onChangeGridOpacity(Math.max(gridOpacity - step, minLevel));
                }
            },
            CHANGE_GRID_COLOR: (event: KeyboardEvent | undefined) => {
                preventDefault(event);
                const colors = [GridColor.Black, GridColor.Blue,
                    GridColor.Green, GridColor.Red, GridColor.White];
                const indexOf = colors.indexOf(gridColor) + 1;
                const color = colors[indexOf >= colors.length ? 0 : indexOf];
                onChangeGridColor(color);
            },
        };

        return (
            <Layout.Content style={{ position: 'relative' }}>
                <GlobalHotKeys keyMap={keyMap as any as KeyMap} handlers={handlers} allowChanges />
                {/*
                    This element doesn't have any props
                    So, React isn't going to rerender it
                    And it's a reason why cvat-canvas appended in mount function works
                */}
                <div
                    className='cvat-canvas-container'
                    style={{
                        overflow: 'hidden',
                        width: '100%',
                        height: '100%',
                    }}
                />
                <div className='cvat-canvas-z-axis-wrapper'>
                    <Slider
                        disabled={minZLayer === maxZLayer}
                        min={minZLayer}
                        max={maxZLayer}
                        value={curZLayer}
                        vertical
                        reverse
                        defaultValue={0}
                        onChange={(value: SliderValue): void => onSwitchZLayer(value as number)}
                    />
                    <Tooltip title={`Add new layer ${maxZLayer + 1} and switch to it`}>
                        <Icon type='plus-circle' onClick={onAddZLayer} />
                    </Tooltip>
                </div>
            </Layout.Content>
        );
    }
}<|MERGE_RESOLUTION|>--- conflicted
+++ resolved
@@ -4,12 +4,7 @@
 
 import React from 'react';
 import { GlobalHotKeys, KeyMap } from 'react-hotkeys';
-import Slider, { SliderValue } from 'antd/lib/slider';
-import Layout from 'antd/lib/layout';
-import Icon from 'antd/lib/icon';
-import Tooltip from 'antd/lib/tooltip';
-
-<<<<<<< HEAD
+
 import {
     Layout,
     Slider,
@@ -23,9 +18,8 @@
     GridColor,
     ObjectType,
     ContextMenuType,
+    Workspace
 } from 'reducers/interfaces';
-=======
->>>>>>> 55677e03
 import { Canvas } from 'cvat-canvas';
 import getCore from 'cvat-core';
 import {
@@ -67,13 +61,10 @@
     contrastLevel: number;
     saturationLevel: number;
     resetZoom: boolean;
-<<<<<<< HEAD
     contextVisible: boolean;
     contextType: ContextMenuType;
-=======
     aamZoomMargin: number;
     workspace: Workspace;
->>>>>>> 55677e03
     onSetupCanvas: () => void;
     onDragCanvas: (enabled: boolean) => void;
     onZoomCanvas: (enabled: boolean) => void;
@@ -581,150 +572,12 @@
         }
 
         // Events
-<<<<<<< HEAD
-        canvasInstance.html().addEventListener('mousedown', (e: MouseEvent): void => {
-            const {
-                activatedStateID,
-            } = this.props;
-
-            if ((e.target as HTMLElement).tagName === 'svg' && activatedStateID !== null) {
-                onActivateObject(null);
-            }
-        });
-
-        canvasInstance.html().addEventListener('click', (): void => {
-            if (document.activeElement) {
-                (document.activeElement as HTMLElement).blur();
-            }
-        });
-
-        canvasInstance.html().addEventListener('contextmenu', (e: MouseEvent): void => {
-            const {
-                activatedStateID,
-                contextType,
-                contextVisible,
-            } = this.props;
-
-            if (!(contextVisible && contextType === ContextMenuType.CANVAS_SHAPE_POINT)) {
-                onUpdateContextMenu(activatedStateID !== null, e.clientX, e.clientY,
-                    ContextMenuType.CANVAS_SHAPE);
-            }
-        });
-
-        canvasInstance.html().addEventListener('canvas.editstart', (): void => {
-            onActivateObject(null);
-            onEditShape(true);
-        });
-
-        canvasInstance.html().addEventListener('canvas.setup', (): void => {
-            onSetupCanvas();
-            this.updateShapesView();
-            this.activateOnCanvas();
-        });
-
-=======
->>>>>>> 55677e03
         canvasInstance.html().addEventListener('canvas.setup', () => {
             const { activatedStateID, activatedAttributeID } = this.props;
             canvasInstance.fit();
             canvasInstance.activate(activatedStateID, activatedAttributeID);
         }, { once: true });
 
-<<<<<<< HEAD
-        canvasInstance.html().addEventListener('canvas.canceled', () => {
-            onResetCanvas();
-        });
-
-        canvasInstance.html().addEventListener('canvas.dragstart', () => {
-            onDragCanvas(true);
-        });
-
-        canvasInstance.html().addEventListener('canvas.dragstop', () => {
-            onDragCanvas(false);
-        });
-
-        canvasInstance.html().addEventListener('canvas.zoomstart', () => {
-            onZoomCanvas(true);
-        });
-
-        canvasInstance.html().addEventListener('canvas.zoomstop', () => {
-            onZoomCanvas(false);
-        });
-
-        canvasInstance.html().addEventListener('canvas.clicked', (e: any) => {
-            const { clientID } = e.detail.state;
-            const sidebarItem = window.document
-                .getElementById(`cvat-objects-sidebar-state-item-${clientID}`);
-            if (sidebarItem) {
-                sidebarItem.scrollIntoView();
-            }
-        });
-
-        canvasInstance.html().addEventListener('canvas.deactivated', (e: any): void => {
-            const { activatedStateID } = this.props;
-            const { state } = e.detail;
-
-            // when we activate element, canvas deactivates the previous
-            // and triggers this event
-            // in this case we do not need to update our state
-            if (state.clientID === activatedStateID) {
-                onActivateObject(null);
-            }
-        });
-
-        canvasInstance.html().addEventListener('canvas.moved', async (event: any): Promise<void> => {
-            const { activatedStateID } = this.props;
-            const result = await jobInstance.annotations.select(
-                event.detail.states,
-                event.detail.x,
-                event.detail.y,
-            );
-
-            if (result && result.state) {
-                if (result.state.shapeType === 'polyline' || result.state.shapeType === 'points') {
-                    if (result.distance > MAX_DISTANCE_TO_OPEN_SHAPE) {
-                        return;
-                    }
-                }
-
-                if (activatedStateID !== result.state.clientID) {
-                    onActivateObject(result.state.clientID);
-                }
-            }
-        });
-
-        canvasInstance.html().addEventListener('canvas.find', async (e: any) => {
-            const result = await jobInstance.annotations
-                .select(e.detail.states, e.detail.x, e.detail.y);
-
-            if (result && result.state) {
-                if (result.state.shapeType === 'polyline' || result.state.shapeType === 'points') {
-                    if (result.distance > MAX_DISTANCE_TO_OPEN_SHAPE) {
-                        return;
-                    }
-                }
-
-                canvasInstance.select(result.state);
-            }
-        });
-
-        canvasInstance.html().addEventListener('canvas.edited', this.onShapeEdited.bind(this));
-        canvasInstance.html().addEventListener('canvas.drawn', this.onShapeDrawn.bind(this));
-        canvasInstance.html().addEventListener('canvas.merged', this.onObjectsMerged.bind(this));
-        canvasInstance.html().addEventListener('canvas.groupped', this.onObjectsGroupped.bind(this));
-        canvasInstance.html().addEventListener('canvas.splitted', this.onTrackSplitted.bind(this));
-
-        canvasInstance.html().addEventListener('point.contextmenu', (event: any) => {
-            // const {
-            //     activatedStateID,
-            // } = this.props;
-
-            // console.log(event);
-
-            // onUpdateContextMenu(activatedStateID !== null, event.detail.mouseEvent.clientX,
-            //     event.detail.mouseEvent.clientY, ContextMenuType.CANVAS_SHAPE_POINT);
-        });
-=======
         canvasInstance.html().addEventListener('mousedown', this.onCanvasMouseDown);
         canvasInstance.html().addEventListener('click', this.onCanvasClicked);
         canvasInstance.html().addEventListener('contextmenu', this.onCanvasContextMenu);
@@ -746,7 +599,6 @@
         canvasInstance.html().addEventListener('canvas.merged', this.onCanvasObjectsMerged);
         canvasInstance.html().addEventListener('canvas.groupped', this.onCanvasObjectsGroupped);
         canvasInstance.html().addEventListener('canvas.splitted', this.onCanvasTrackSplitted);
->>>>>>> 55677e03
     }
 
     public render(): JSX.Element {
