--- conflicted
+++ resolved
@@ -1542,8 +1542,6 @@
                 assert image_name in ex.body
 
 
-<<<<<<< HEAD
-=======
 class TestTaskBackups:
     def _make_client(self) -> Client:
         return Client(BASE_URL, config=Config(status_check_period=0.01))
@@ -1656,7 +1654,6 @@
         )
 
 
->>>>>>> 5bc8c7b2
 @pytest.mark.usefixtures("restore_db_per_function")
 class TestWorkWithGtJobs:
     def test_normal_and_gt_job_annotations_are_not_merged(
